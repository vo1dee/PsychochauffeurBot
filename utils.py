import re
import requests
import imgkit
import pytz
import os
import asyncio
from datetime import datetime, time as dt_time, timedelta
import glob
import json
from typing import Optional

from telegram import Update
from telegram.ext import CallbackContext, ContextTypes
from modules.logger import init_error_handler, error_logger, LOG_DIR, general_logger
from const import weather_emojis, city_translations, feels_like_emojis, SCREENSHOT_DIR, GAME_STATE_FILE, DATA_DIR, LOG_DIR, KYIV_TZ, DOWNLOADS_DIR
from modules.gpt import ask_gpt_command
from modules.helpers import ensure_directory, get_daily_log_path


game_state = {}

USED_WORDS_FILE = 'data/used_words.csv'

# Define imgkit options once to avoid duplication
IMGKIT_OPTIONS = {
    'quality': '100',
    'format': 'png',
    'width': '1024',  # Set a fixed width
    'enable-javascript': None,
    'javascript-delay': '1000',  # Wait 1 second for JavaScript
    'custom-header': [
        ('User-Agent', 'Mozilla/5.0 (Windows NT 10.0; Win64; x64) AppleWebKit/537.36 (KHTML, like Gecko) Chrome/91.0.4472.124 Safari/537.36')
    ]
}



# Text processing utilities
def remove_links(text: str) -> str:
    """Remove all URLs from given text."""
    return re.sub(r'http[s]?://\S+', '', text).strip()

def extract_urls(text):
    """Extract URLs from text using regex pattern."""
    url_pattern = r'http[s]?://(?:[a-zA-Z]|[0-9]|[$-_@.&+]|[!*\\(\\),]|(?:%[0-9a-fA-F][0-9a-fA-F]))+'
    return re.findall(url_pattern, text)

# Weather-related utilities
def country_code_to_emoji(country_code: str) -> str:
    """Convert country code to flag emoji."""
    return ''.join(chr(127397 + ord(c)) for c in country_code.upper())

def get_weather_emoji(weather_id: int) -> str:
    """Get weather emoji based on weather ID."""
    return next((emoji for id_range, emoji in weather_emojis.items()
                if weather_id in id_range), '🌈')

def get_feels_like_emoji(feels_like: float) -> str:
    """Get emoji based on 'feels like' temperature."""
    for temp_range, emoji in feels_like_emojis.items():
        if feels_like >= temp_range.start and feels_like < temp_range.stop:
            return emoji
    return '🌈'

def get_city_translation(city: str) -> str:
    """Get city translation from dictionary."""
    normalized = city.lower().replace(" ", "")
    return city_translations.get(normalized, city)

# Cat API command
async def cat_command(update: Update, context: CallbackContext) -> None:
    """Send random cat image."""
    try:
        response = requests.get('https://api.thecatapi.com/v1/images/search')
        if response.status_code == 200:
            cat_image_url = response.json()[0]['url']
            await update.message.reply_photo(cat_image_url)
        else:
            await update.message.reply_text('Sorry, I could not fetch a cat image at the moment.')
    except Exception as e:
        general_logger.error(f"Error fetching cat image: {e}")

# Screenshot functionality
class ScreenshotManager:
    _instance = None  # Singleton instance

    def __new__(cls):
        if cls._instance is None:
            cls._instance = super().__new__(cls)
        return cls._instance

    def __init__(self):
        if not hasattr(self, '_initialized'):
            self.timezone = pytz.timezone('Europe/Kyiv')
            self.schedule_time = dt_time(2, 0)  # 1 AM Kyiv time
            config = imgkit.config(wkhtmltoimage='/usr/bin/wkhtmltoimage')
            self.options = {
                'quality': '100',
                'format': 'png',
                'width': '1920',  # Set a fixed width
                'enable-javascript': None,
                'javascript-delay': '1000',  # Wait 1 second for JavaScript
                'custom-header': [
                    ('User-Agent', 'Mozilla/5.0 (Windows NT 10.0; Win64; x64) AppleWebKit/537.36 (KHTML, like Gecko) Chrome/91.0.4472.124 Safari/537.36')
                ]
            }
            self._initialized = True

    def get_screenshot_path(self) -> str:
        """Generate screenshot path for current date."""
        kyiv_time = datetime.now(self.timezone)
        date_str = kyiv_time.strftime('%Y-%m-%d')
        return os.path.join(SCREENSHOT_DIR, f'flares_{date_str}_kyiv.png')

    def get_latest_screenshot(self) -> Optional[str]:
        """
        Get the path to the latest screenshot.
        Returns None if no screenshots are found.
        """
        kyiv_time = datetime.now(self.timezone)
        screenshot_path = self.get_screenshot_path()
        if os.path.exists(screenshot_path):
            return screenshot_path
        return None

    async def take_screenshot(self, url: str, output_path: str) -> Optional[str]:
        """Take a screenshot of the given URL and save it to the output path."""
        try:
            config = imgkit.config(wkhtmltoimage='/usr/bin/wkhtmltoimage')
            imgkit.from_url(url, output_path, options=IMGKIT_OPTIONS, config=config)
            return output_path
        except Exception as e:
            general_logger.error(f"Error taking screenshot: {str(e)}")
            return False

    async def schedule_task(self) -> None:
        """Schedule a screenshot task every 6 hours."""
        while True:
            # Get current time in Kyiv timezone
            kyiv_now = datetime.now(self.timezone)

            # Create target time for the next screenshot (6 hours from now)
            target_time = kyiv_now + timedelta(hours=6)

            # Convert target time to server's local time for sleep calculation
            server_now = datetime.now(pytz.UTC).astimezone()  # Get server's local time
            target_time_local = target_time.astimezone(server_now.tzinfo)

            # Calculate sleep duration based on server time
            sleep_seconds = (target_time_local - server_now).total_seconds()
            general_logger.info(f"Current server time: {server_now}")
            general_logger.info(f"Current Kyiv time: {kyiv_now}")
            general_logger.info(f"Next screenshot scheduled for: {target_time} (Kyiv time)")
            general_logger.info(f"Sleep duration: {sleep_seconds} seconds")

            # Sleep until next run
            await asyncio.sleep(sleep_seconds)
            await self.take_screenshot('https://api.meteoagent.com/widgets/v1/kindex', self.get_screenshot_path())

# Command handlers
async def screenshot_command(update: Update, context: CallbackContext) -> None:
    """Handle /screenshot command."""
    try:
        manager = ScreenshotManager()
        # Try to get today's existing screenshot first
        screenshot_path = manager.get_latest_screenshot()

        # If no screenshot exists for today, take a new one
        if not screenshot_path:
            screenshot_path = await manager.take_screenshot(
                'https://api.meteoagent.com/widgets/v1/kindex',
                manager.get_screenshot_path()
            )

        if screenshot_path:
            with open(screenshot_path, 'rb') as photo:
                await context.bot.send_photo(
                    chat_id=update.effective_chat.id,
                    photo=photo
                )
    except Exception as e:
        general_logger.error(f"Error in screenshot command: {e}")

# Keep only one version of schedule_task as a classmethod
@classmethod
async def schedule_task(cls):
    """Main scheduling task."""
    manager = cls()
    await manager.schedule_task()

def save_game_state():
    """Save game state to file."""
    with open(GAME_STATE_FILE, 'w', encoding='utf-8') as f:
        json.dump(game_state, f, ensure_ascii=False)

def load_game_state():
    """Load game state from file."""
    global game_state
    try:
        if os.path.exists(GAME_STATE_FILE):
            with open(GAME_STATE_FILE, 'r', encoding='utf-8') as f:
                game_state.update({int(k): v for k, v in json.load(f).items()})
    except Exception as e:
        general_logger.error(f"Error loading game state: {e}")

async def game_command(update: Update, context: ContextTypes.DEFAULT_TYPE):
    """Starts the word game by fetching a random Ukrainian word."""
    chat_id = update.effective_chat.id

    # Check if there's already an active game
    if chat_id in game_state:
        await update.message.reply_text("В цьому чаті вже є активна гра! Використайте /endgame щоб завершити поточну гру.")
        return

    try:
        word = await random_ukrainian_word_command()
        if word and isinstance(word, str) and len(word) > 0:
            game_state[chat_id] = word
            save_game_state()
            await update.message.reply_text(f"Гра почалася! Вгадайте українське слово.")
            general_logger.info(f"Game started for chat_id {chat_id} with word: {word}")
        else:
            await update.message.reply_text("Вибачте, не вдалося отримати слово. Спробуйте ще раз.")
            general_logger.error(f"Got invalid word from random_ukrainian_word_command: {word}")
    except Exception as e:
        await update.message.reply_text("Вибачте, сталася помилка при запуску гри. Спробуйте ще раз.")
        general_logger.error(f"Error in game_command: {str(e)}")

async def end_game_command(update: Update, context: ContextTypes.DEFAULT_TYPE):
    """Ends the current word game in the chat."""
    chat_id = update.effective_chat.id

    if chat_id in game_state:
        word = game_state[chat_id]
        del game_state[chat_id]
        save_game_state()
        await update.message.reply_text(f"Гру завершено! Слово було: '{word}'")
        general_logger.debug(f"Game manually ended in chat {chat_id}")
    else:
        await update.message.reply_text("В цьому чаті немає активної гри.")
        general_logger.debug(f"Attempted to end non-existent game in chat {chat_id}")

def get_used_words_count() -> int:
    """Get the count of used words from the file."""
    try:
        with open(USED_WORDS_FILE, 'r', encoding='utf-8') as f:
            content = f.read().strip()
            return len([word for word in content.split(',') if word.strip()])
    except FileNotFoundError:
        return 0

def clear_used_words() -> None:
    """Clear the used words file."""
    try:
        with open(USED_WORDS_FILE, 'w', encoding='utf-8') as f:
            f.write('')
    except Exception as e:
        general_logger.error(f"Error clearing used words: {e}")

async def clear_words_command(update: Update, context: ContextTypes.DEFAULT_TYPE):
    """Clears the history of used words in the game."""
    if not await is_admin(update, context):
        await update.message.reply_text("Ця команда доступна тільки для адміністраторів.")
        return

    current_count = get_used_words_count()
    clear_used_words()
    await update.message.reply_text(
        f"Історію використаних слів очищено. Було видалено {current_count} слів."
    )

async def hint_command(update: Update, context: ContextTypes.DEFAULT_TYPE):
    """Provides a hint for the current word."""
    chat_id = update.effective_chat.id

    if chat_id not in game_state:
        await update.message.reply_text("В цьому чаті немає активної гри.")
        return

    word = game_state[chat_id]
    prompt = f"Дай підказку для українського слова '{word}', але не називай саме слово. Підказка має бути короткою (1-2 речення) але не давати прямого натяку на слово."

    try:
        # Use ask_gpt_command directly without return_text parameter
        await ask_gpt_command(prompt, update, context)
    except Exception as e:
        general_logger.error(f"Error getting hint: {e}")
        await update.message.reply_text("Вибачте, не вдалося отримати підказку.")

async def random_ukrainian_word_command() -> Optional[str]:
    """Get a random Ukrainian word using GPT, ensuring it is unique and valid."""
    try:
        # Read used words
        used_words = set()
        try:
            with open(USED_WORDS_FILE, 'r', encoding='utf-8') as f:
                content = f.read().strip()
                used_words = set(word.strip() for word in content.split(',') if word.strip())
        except FileNotFoundError:
            pass  # It's okay if the file doesn't exist yet

        # Format used words for the prompt
        used_words_str = ", ".join(used_words) if used_words else ""

        # Ask GPT for a new word
        try:
            prompt = """Згенеруй одне випадкове унікальне українське іменник в однині."""
            # ... other code ...
        except Exception as e:
            general_logger.error(f"Error getting hint: {e}")

        max_attempts = 5
        for attempt in range(max_attempts):
            try:
                word = await ask_gpt_command(prompt, return_text=True)
                if word:
                    # Clean up the word (remove spaces, punctuation, etc.)
                    word = word.strip().lower()

                    # Validate word
                    if (word not in used_words and
                        3 <= len(word) <= 8 and
                        word.isalpha()):

                        # Add to used words
                        with open(USED_WORDS_FILE, 'a', encoding='utf-8') as f:
                            f.write(f"{word},")

                        return word

                general_logger.debug(f"Word '{word}' invalid or already used, attempt {attempt + 1}/{max_attempts}")
            except Exception as e:
                general_logger.error(f"Error in attempt {attempt + 1}: {e}")
                continue

        general_logger.error("Failed to get valid word after all attempts")
        return None

    except Exception as e:
        general_logger.error(f"Error in random_ukrainian_word_command: {e}")
<<<<<<< HEAD
        return None

def get_daily_log_path(chat_id: str, date: Optional[datetime] = None) -> str:
    """
    Generate the path for the daily log file.
    
    Args:
        chat_id: The chat ID to generate the log path for
        date: Optional date to generate log path for, defaults to current date
        
    Returns:
        str: Path to the log file
    """
    if date is None:
        date = datetime.now(KYIV_TZ)
    
    chat_log_dir = os.path.join(LOG_DIR, f"chat_{chat_id}")
    ensure_directory(chat_log_dir)
    return os.path.join(chat_log_dir, f"chat_{date.strftime('%Y-%m-%d')}.log")

def init_directories() -> None:
    """Initialize all required directories for the application."""
    directories = [DATA_DIR, LOG_DIR, DOWNLOADS_DIR]
    for directory in directories:
        ensure_directory(directory)
=======
        return None
>>>>>>> 98de9d82
<|MERGE_RESOLUTION|>--- conflicted
+++ resolved
@@ -338,32 +338,4 @@
 
     except Exception as e:
         general_logger.error(f"Error in random_ukrainian_word_command: {e}")
-<<<<<<< HEAD
-        return None
-
-def get_daily_log_path(chat_id: str, date: Optional[datetime] = None) -> str:
-    """
-    Generate the path for the daily log file.
-    
-    Args:
-        chat_id: The chat ID to generate the log path for
-        date: Optional date to generate log path for, defaults to current date
-        
-    Returns:
-        str: Path to the log file
-    """
-    if date is None:
-        date = datetime.now(KYIV_TZ)
-    
-    chat_log_dir = os.path.join(LOG_DIR, f"chat_{chat_id}")
-    ensure_directory(chat_log_dir)
-    return os.path.join(chat_log_dir, f"chat_{date.strftime('%Y-%m-%d')}.log")
-
-def init_directories() -> None:
-    """Initialize all required directories for the application."""
-    directories = [DATA_DIR, LOG_DIR, DOWNLOADS_DIR]
-    for directory in directories:
-        ensure_directory(directory)
-=======
-        return None
->>>>>>> 98de9d82
+        return None