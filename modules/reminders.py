--- conflicted
+++ resolved
@@ -1,147 +1,28 @@
-# Install necessary library if you haven't already:
-# pip install python-telegram-bot python-dateutil pytz
-
 import sqlite3
 import datetime
 import pytz
 import re
 import os
-<<<<<<< HEAD
-from dateutil.relativedelta import relativedelta # For easier date math
-from dateutil import rrule # Potentially useful for complex recurrence
-from telegram.ext import CallbackContext
-from telegram import Update
-from modules.logger import error_logger # Assuming this logger is configured
-from modules.const import KYIV_TZ # Assuming this is defined e.g., KYIV_TZ = pytz.timezone('Europe/Kyiv')
-
-# --- Reminder Class ---
-=======
+from telegram.constants import ParseMode
+from telegram.helpers import escape_markdown
 from modules.const import KYIV_TZ
 from telegram.ext import CallbackContext
 from telegram import Update
 from modules.logger import error_logger
 
->>>>>>> 3a1df5a5
 class Reminder:
-    def __init__(self, task, frequency, delay, date_modifier, next_execution, user_id, chat_id, reminder_id=None):
+    def __init__(self, task, frequency, delay, date_modifier, next_execution, user_id, chat_id, user_mention_md=None, reminder_id=None):
         self.reminder_id = reminder_id
         self.task = task
-        self.frequency = frequency # e.g., "daily", "weekly", "monthly", None
-        self.delay = delay # Store the original delay string if needed, e.g., "in 5 minutes"
-        self.date_modifier = date_modifier # e.g., "first day of month", "last day of month", None
-        
-        # Ensure next_execution is timezone-aware
-        if isinstance(next_execution, datetime.datetime):
-            if next_execution.tzinfo is None:
-                self.next_execution = KYIV_TZ.localize(next_execution)
-            else:
-                self.next_execution = next_execution.astimezone(KYIV_TZ)
-        else:
-             self.next_execution = None # Should ideally always be a datetime after initial setup
-             
+        self.frequency = frequency
+        self.delay = delay
+        self.date_modifier = date_modifier
+        self.next_execution = next_execution
         self.user_id = user_id
         self.chat_id = chat_id
-        
-        # Store original time components if set explicitly (for recurring)
-        self._original_hour = next_execution.hour if next_execution else None
-        self._original_minute = next_execution.minute if next_execution else None
-        self._original_day = next_execution.day if next_execution else None # Used for specific day-of-month monthly
-
+        self.user_mention_md = user_mention_md
 
     def calculate_next_execution(self):
-<<<<<<< HEAD
-        """
-        Calculate the next execution time AFTER the current one has passed.
-        Assumes self.next_execution holds the time that just triggered.
-        Updates self.next_execution to the next scheduled time.
-        Returns True if successfully calculated, False otherwise (e.g., for one-off reminders).
-        """
-        if not self.frequency and not self.date_modifier:
-            # This is likely a one-off reminder based on delay or specific time, 
-            # no further execution calculation needed here.
-            return False
-
-        # Use the time that just triggered as the base for the next calculation
-        # If next_execution wasn't set somehow, default to now
-        base_time = self.next_execution if self.next_execution else datetime.datetime.now(KYIV_TZ)
-        now = datetime.datetime.now(KYIV_TZ) # Get current time for comparison logic
-
-        # --- Handle Special Date Modifiers ---
-        if self.date_modifier == 'first day of month':
-            # Find the first day of the month *after* the base_time's month
-            next_month_first_day = (base_time.replace(day=1) + relativedelta(months=1))
-            target_hour = self._original_hour if self._original_hour is not None else 9 # Default time
-            target_minute = self._original_minute if self._original_minute is not None else 0
-            self.next_execution = next_month_first_day.replace(hour=target_hour, minute=target_minute, second=0, microsecond=0)
-            return True
-            
-        elif self.date_modifier == 'last day of month':
-            # Find the first day of the month *after* next month, then subtract one day
-            next_next_month_first_day = (base_time.replace(day=1) + relativedelta(months=2))
-            next_month_last_day = next_next_month_first_day - datetime.timedelta(days=1)
-            target_hour = self._original_hour if self._original_hour is not None else 9 # Default time
-            target_minute = self._original_minute if self._original_minute is not None else 0
-            self.next_execution = next_month_last_day.replace(hour=target_hour, minute=target_minute, second=0, microsecond=0)
-            return True
-
-        # --- Handle Standard Recurring Frequencies ---
-        if not self.frequency:
-             return False # Should have been caught by date_modifier or earlier check
-        
-        if self.frequency == "daily":
-             # Add one day to the last execution time
-            self.next_execution = base_time + relativedelta(days=1)
-            # Ensure time components are preserved if they were set
-            if self._original_hour is not None and self._original_minute is not None:
-                 self.next_execution = self.next_execution.replace(hour=self._original_hour, minute=self._original_minute, second=0, microsecond=0)
-            return True
-            
-        elif self.frequency == "weekly":
-            # Add one week to the last execution time
-            self.next_execution = base_time + relativedelta(weeks=1)
-            # Time components are inherently preserved by adding weeks
-            return True
-            
-        elif self.frequency == "monthly":
-            # Add one month to the last execution time
-            # relativedelta handles month length variations gracefully
-            self.next_execution = base_time + relativedelta(months=1)
-            
-            # If original day was > 28, ensure we didn't roll over incorrectly
-            # e.g. if scheduled for 31st Jan, next should be 28/29th Feb, then 31st Mar
-            # Try setting day back if it was specific, otherwise relativedelta handles it well.
-            if self._original_day and self._original_day > 28:
-                try:
-                    test_date = self.next_execution.replace(day=self._original_day)
-                    # Check if replacing day changed the month (meaning day is invalid for new month)
-                    if test_date.month == self.next_execution.month:
-                         self.next_execution = test_date
-                    # else: keep the date from relativedelta (end of month)
-                except ValueError: 
-                     # Day doesn't exist in the new month, relativedelta would have put it at the end, which is fine.
-                     pass 
-            return True
-            
-        elif self.frequency == "seconds": # Test mode - run 5 seconds after the *last* execution
-            self.next_execution = base_time + datetime.timedelta(seconds=5)
-            return True
-            
-        else:
-             error_logger.warning(f"Unknown frequency '{self.frequency}' for reminder {self.reminder_id}")
-             return False
-
-    def to_tuple(self):
-        """Convert reminder to tuple for database storage"""
-        next_execution_iso = self.next_execution.isoformat() if isinstance(self.next_execution, datetime.datetime) else None
-        return (
-            self.reminder_id,
-            self.task,
-            self.frequency,
-            self.delay,
-            self.date_modifier,
-            next_execution_iso,
-            self.user_id,
-=======
         """Calculate the next execution time based on frequency and date modifiers"""
         now = datetime.datetime.now(KYIV_TZ)
         
@@ -260,176 +141,50 @@
             self.next_execution = next_last_day.replace(hour=target_hour, minute=target_minute, second=0, microsecond=0)
 
     def to_tuple(self):
-        """Convert reminder to tuple for database storage"""
+        """Convert reminder to tuple for database operations"""
+        # Include reminder_id (or None if not set) as first element
         return (
-            self.reminder_id, 
-            self.task, 
-            self.frequency, 
-            self.delay, 
-            self.date_modifier, 
-            self.next_execution.isoformat() if isinstance(self.next_execution, datetime.datetime) else None, 
-            self.user_id, 
->>>>>>> 3a1df5a5
-            self.chat_id
+            self.reminder_id,  # Might be None for new reminders
+            self.task,
+            self.frequency,
+            self.delay,
+            self.date_modifier,
+            self.next_execution,
+            self.user_id,
+            self.chat_id,
+            self.user_mention_md  # Add the new field
         )
+
 
     @classmethod
     def from_tuple(cls, data):
         """Create reminder from database tuple"""
-<<<<<<< HEAD
-        (reminder_id, task, frequency, delay, date_modifier, 
-         next_execution_str, user_id, chat_id) = data
-        
-        next_execution = None
+        # Adjust tuple unpacking based on your actual number of columns
+        try:
+            reminder_id, task, frequency, delay, date_modifier, next_execution_str, user_id, chat_id, user_mention_md = data # Added user_mention_md
+        except ValueError:
+            # Handle case where column might not exist in older rows
+            reminder_id, task, frequency, delay, date_modifier, next_execution_str, user_id, chat_id = data
+            user_mention_md = None # Default to None if column is missing
+            error_logger.warning(f"Reminder data tuple has incorrect length for ID {reminder_id}. Assuming missing user_mention_md.")
+
+
         if next_execution_str:
-            try:
-                # Use fromisoformat, handles timezone info if present
-                dt_naive_or_aware = datetime.datetime.fromisoformat(next_execution_str)
-                if dt_naive_or_aware.tzinfo is None:
-                    # If loaded string had no timezone, assume it was stored in KYIV_TZ
-                    # and make it aware. Crucial for comparisons.
-                    next_execution = KYIV_TZ.localize(dt_naive_or_aware)
-                else:
-                    # If it had timezone info, ensure it's converted to KYIV_TZ
-                    next_execution = dt_naive_or_aware.astimezone(KYIV_TZ)
-            except ValueError as e:
-                 error_logger.error(f"Error parsing date '{next_execution_str}' for reminder {reminder_id}: {e}")
-                 next_execution = None # Or handle differently? Maybe reschedule?
-
-        return cls(task, frequency, delay, date_modifier, next_execution, user_id, chat_id, reminder_id)
-
-    def __repr__(self):
-        return (f"<Reminder id={self.reminder_id} task='{self.task[:20]}...' "
-                f"freq='{self.frequency}' mod='{self.date_modifier}' "
-                f"next='{self.next_execution.isoformat() if self.next_execution else 'None'}' "
-                f"chat={self.chat_id}>")
-
-
-# --- Reminder Manager Class ---
-=======
-        reminder_id, task, frequency, delay, date_modifier, next_execution_str, user_id, chat_id = data
-        
-        # Parse datetime and ensure timezone is set
-        if next_execution_str:
+            # ... (datetime parsing logic remains the same) ...
             next_execution = datetime.datetime.fromisoformat(next_execution_str)
-            # Add timezone if not present
             if next_execution.tzinfo is None:
-                next_execution = KYIV_TZ.localize(next_execution)
+                next_execution = KYIV_TZ.localize(next_execution) # Use your timezone
         else:
             next_execution = None
 
-        return cls(task, frequency, delay, date_modifier, next_execution, user_id, chat_id, reminder_id)
-
-
->>>>>>> 3a1df5a5
+        return cls(task, frequency, delay, date_modifier, next_execution, user_id, chat_id, user_mention_md, reminder_id)
+
+
 class ReminderManager:
     def __init__(self, db_file='reminders.db'):
         self.db_file = db_file
-        # Ensure connection is thread-safe for use with PTB's async nature
-        self.conn = sqlite3.connect(self.db_file, check_same_thread=False) 
+        self.conn = sqlite3.connect(self.db_file)
         self.create_table()
-<<<<<<< HEAD
-        
-        # No need to load all reminders into memory constantly if using JobQueue properly
-        # self.reminders = self.load_reminders() 
-        
-        # Store patterns directly here
-        self.patterns = {
-            "last_day": [
-                "last day of every month", "on the last day of every month",
-                "on last day of every month", "on the last day of month",
-                "last day of month", "last day of the month"
-            ],
-            "first_day": [
-                "first day of every month", "first of every month", 
-                "1st day of every month", "1st of every month",
-                "on the first day of every month", "on first day of every month",
-                "on the first of every month", "on first of every month",
-                "every first day of month"
-            ],
-            "daily": ["every day", "daily", "everyday"],
-            "weekly": ["every week", "weekly"],
-            "monthly": ["every month", "monthly"],
-            "seconds": ["every second", "every 5 seconds"], # Testing
-            "time_at": re.compile(r'at\s+(\d{1,2}):(\d{2})\b', re.IGNORECASE),
-            "delay_in": re.compile(r'in\s+(\d+)\s+(second|minute|hour|day|week|month)s?\b', re.IGNORECASE)
-        }
-
-    def create_table(self):
-        """Create reminders table if it doesn't exist"""
-        with self.conn: # Use context manager for automatic commit/rollback
-            self.conn.execute('''
-                CREATE TABLE IF NOT EXISTS reminders (
-                    reminder_id INTEGER PRIMARY KEY AUTOINCREMENT,
-                    task TEXT NOT NULL,
-                    frequency TEXT,
-                    delay TEXT,
-                    date_modifier TEXT,
-                    next_execution TEXT, -- Store as ISO 8601 string
-                    user_id INTEGER NOT NULL,
-                    chat_id INTEGER NOT NULL
-                )
-            ''')
-            # Consider adding indexes for performance if the table grows large
-            # self.conn.execute('CREATE INDEX IF NOT EXISTS idx_next_execution ON reminders(next_execution);')
-            # self.conn.execute('CREATE INDEX IF NOT EXISTS idx_chat_id ON reminders(chat_id);')
-
-    def add_reminder(self, reminder: Reminder) -> Reminder:
-        """Add a reminder to the database and return it with its ID."""
-        with self.conn:
-            cursor = self.conn.cursor()
-            next_execution_iso = reminder.next_execution.isoformat() if reminder.next_execution else None
-            cursor.execute('''
-                INSERT INTO reminders (task, frequency, delay, date_modifier, next_execution, user_id, chat_id)
-                VALUES (?, ?, ?, ?, ?, ?, ?)
-            ''', (reminder.task, reminder.frequency, reminder.delay, reminder.date_modifier, 
-                  next_execution_iso, reminder.user_id, reminder.chat_id))
-            reminder.reminder_id = cursor.lastrowid
-            error_logger.info(f"Added reminder to DB: {reminder}")
-            return reminder
-
-    def remove_reminder(self, reminder_id: int):
-        """Remove a reminder from the database by ID."""
-        with self.conn:
-            cursor = self.conn.cursor()
-            cursor.execute('DELETE FROM reminders WHERE reminder_id = ?', (reminder_id,))
-            if cursor.rowcount > 0:
-                error_logger.info(f"Removed reminder ID {reminder_id} from DB.")
-                return True
-            else:
-                error_logger.warning(f"Attempted to remove non-existent reminder ID {reminder_id}.")
-                return False
-
-    def update_reminder(self, reminder: Reminder):
-        """Update a reminder in the database."""
-        if not reminder.reminder_id:
-            error_logger.error("Cannot update reminder without an ID.")
-            return False
-            
-        with self.conn:
-            next_execution_iso = reminder.next_execution.isoformat() if reminder.next_execution else None
-            cursor = self.conn.cursor()
-            cursor.execute('''
-                UPDATE reminders 
-                SET task = ?, frequency = ?, delay = ?, date_modifier = ?, 
-                    next_execution = ?, user_id = ?, chat_id = ?
-                WHERE reminder_id = ?
-            ''', (
-                reminder.task, reminder.frequency, reminder.delay, reminder.date_modifier,
-                next_execution_iso, reminder.user_id, reminder.chat_id,
-                reminder.reminder_id
-            ))
-            if cursor.rowcount > 0:
-                 error_logger.info(f"Updated reminder ID {reminder.reminder_id} in DB. Next exec: {next_execution_iso}")
-                 return True
-            else:
-                 error_logger.warning(f"Attempted to update non-existent reminder ID {reminder.reminder_id}")
-                 return False
-
-
-    def get_reminders(self, chat_id=None):
-        """Get reminders, optionally filtered by chat_id. Returns a list of Reminder objects."""
-=======
         self.reminders = self.load_reminders()
         
         # Common patterns for date modifier detection
@@ -459,22 +214,74 @@
                 date_modifier TEXT,
                 next_execution TEXT,
                 user_id INTEGER,
-                chat_id INTEGER
+                chat_id INTEGER,
+                user_mention_md TEXT  -- Add this line
             )
         ''')
+        # Handle potential ALTER TABLE if the column doesn't exist
+        try:
+            cursor.execute("SELECT user_mention_md FROM reminders LIMIT 1")
+        except sqlite3.OperationalError:
+            # Column doesn't exist, add it
+            error_logger.info("Adding user_mention_md column to reminders table.")
+            cursor.execute("ALTER TABLE reminders ADD COLUMN user_mention_md TEXT")
+
         self.conn.commit()
 
     def add_reminder(self, reminder):
         """Add a reminder to the database"""
-        cursor = self.conn.cursor()
-        cursor.execute('''
-            INSERT INTO reminders (task, frequency, delay, date_modifier, next_execution, user_id, chat_id)
-            VALUES (?, ?, ?, ?, ?, ?, ?)
-        ''', reminder.to_tuple()[1:])  # Skip reminder_id
-        self.conn.commit()
-        reminder.reminder_id = cursor.lastrowid
-        self.reminders.append(reminder)
-        return reminder
+        cursor = None
+        try:
+            cursor = self.conn.cursor()
+            cursor.execute('''
+                INSERT INTO reminders (task, frequency, delay, date_modifier, next_execution, user_id, chat_id, user_mention_md)
+                VALUES (?, ?, ?, ?, ?, ?, ?, ?)
+            ''', reminder.to_tuple()[1:])  # Skip reminder_id if it's None/autoincrement
+
+            self.conn.commit()
+
+            if cursor:
+                reminder.reminder_id = cursor.lastrowid
+            else:
+                error_logger.error("Cursor was not created in add_reminder")
+                return None
+
+        except sqlite3.Error as db_error:
+            error_logger.error(f"Database error during INSERT in add_reminder: {db_error}", exc_info=True)
+            if self.conn:
+                self.conn.rollback() # Roll back changes on error
+            return None # Indicate failure
+        except Exception as e:
+             error_logger.error(f"Unexpected error in add_reminder: {e}", exc_info=True)
+             if self.conn:
+                  self.conn.rollback()
+             return None # Indicate failure
+        # --- End of ensured block ---
+
+        # Reload reminders to get the full list including the new one
+        # This is less efficient than just adding the new one, but simpler for now
+        try:
+            self.reminders = self.load_reminders()
+        except Exception as load_error:
+             error_logger.error(f"Failed to reload reminders after adding: {load_error}", exc_info=True)
+             # Decide if you should still return the reminder object even if reload failed
+             # For now, let's return the object we have, but log the error
+
+        # Find the newly added reminder in the reloaded list (or use the existing object if ID was set)
+        if reminder.reminder_id:
+            # We successfully got the ID, try to find the matching object in the reloaded list
+             newly_added = next((r for r in self.reminders if r.reminder_id == reminder.reminder_id), None)
+             if newly_added:
+                  return newly_added
+             else:
+                  # It was added to DB, but load_reminders failed or didn't find it? Return the object we have.
+                  error_logger.warning(f"add_reminder: Added reminder {reminder.reminder_id} but couldn't find it in reloaded list.")
+                  return reminder # Return the object with the ID set
+        else:
+             # Failed to get reminder_id earlier
+             return None
+
+
 
     def remove_reminder(self, reminder):
         """Remove a reminder from the database"""
@@ -491,66 +298,11 @@
 
     def load_reminders(self):
         """Load all reminders from the database"""
->>>>>>> 3a1df5a5
         cursor = self.conn.cursor()
-        if chat_id:
-            cursor.execute('SELECT * FROM reminders WHERE chat_id = ? ORDER BY next_execution', (chat_id,))
-        else:
-            # Generally avoid loading ALL reminders unless necessary (e.g., for recovery)
-            error_logger.warning("Loading all reminders from DB. Consider filtering.")
-            cursor.execute('SELECT * FROM reminders ORDER BY next_execution')
-            
+        cursor.execute('SELECT * FROM reminders')
         data = cursor.fetchall()
         return [Reminder.from_tuple(r) for r in data]
 
-<<<<<<< HEAD
-    def get_reminder_by_id(self, reminder_id: int) -> Reminder | None:
-         """Fetch a single reminder by its ID."""
-         cursor = self.conn.cursor()
-         cursor.execute('SELECT * FROM reminders WHERE reminder_id = ?', (reminder_id,))
-         data = cursor.fetchone()
-         return Reminder.from_tuple(data) if data else None
-
-
-    async def send_reminder_callback(self, context: CallbackContext):
-        """
-        Callback executed by the JobQueue. Sends the message and reschedules if necessary.
-        """
-        job = context.job
-        if not job or not job.data or not isinstance(job.data, dict) or 'reminder_id' not in job.data:
-            error_logger.error(f"Invalid job data in send_reminder_callback: {job.data if job else 'No Job'}")
-            return
-
-        reminder_id = job.data['reminder_id']
-        error_logger.info(f"Job triggered for reminder ID {reminder_id}")
-
-        # Fetch the latest reminder state from DB
-        reminder = self.get_reminder_by_id(reminder_id)
-
-        if not reminder:
-            error_logger.warning(f"Reminder ID {reminder_id} not found in DB for sending. Job might be stale.")
-            # Optionally remove the job if it persists? Be careful with race conditions.
-            return
-            
-        if not reminder.next_execution:
-             error_logger.warning(f"Reminder ID {reminder_id} has no next_execution time. Skipping send.")
-             return
-
-        # Double check if it's actually due (e.g., bot restarted, job triggered slightly late)
-        now = datetime.datetime.now(KYIV_TZ)
-        # Allow a small grace period (e.g., 5 minutes) for late jobs
-        grace_period = datetime.timedelta(minutes=5) 
-        if reminder.next_execution > now + grace_period:
-             error_logger.warning(f"Reminder ID {reminder_id} job triggered too early? Expected: {reminder.next_execution}, Now: {now}. Rescheduling.")
-             # Reschedule for the correct time
-             context.job_queue.run_once(
-                 self.send_reminder_callback,
-                 when=reminder.next_execution,
-                 data={'reminder_id': reminder.reminder_id},
-                 name=f"reminder_{reminder.reminder_id}"
-             )
-             return # Stop processing this early trigger
-=======
     def update_reminder(self, reminder):
         """Update a reminder in the database"""
         cursor = self.conn.cursor()
@@ -571,335 +323,101 @@
         ))
         self.conn.commit()
 
-    async def check_reminders(self, context: CallbackContext):
-        """Periodic check for due reminders"""
-        try:
-            if context is None:
-                return
-
-            now = datetime.datetime.now(KYIV_TZ)
-            error_logger.info(f"Checking reminders at {now.isoformat()}")
-
-            # Load the latest reminders
-            self.reminders = self.load_reminders()
-            error_logger.info(f"Loaded {len(self.reminders)} reminders from database")
-
-            # Find reminders that are due
-            reminders_to_send = []
-            for reminder in self.reminders:
-                if reminder.next_execution:
-                    # Ensure timezone is set
-                    if reminder.next_execution.tzinfo is None:
-                        reminder.next_execution = KYIV_TZ.localize(reminder.next_execution)
-
-                    # Check if it's time to send
-                    if reminder.next_execution <= now:
-                        error_logger.info(f"Reminder {reminder.reminder_id} is due: '{reminder.task}'")
-                        reminders_to_send.append(reminder)
-
-            # Process due reminders
-            for reminder in reminders_to_send:
-                try:
-                    # Set up context with reminder data
-                    mock_context = context
-                    mock_context.job = type('MockJob', (), {'data': reminder})
-                    
-                    # Send the reminder
-                    await self.send_reminder(mock_context)
-
-                    # Handle recurring reminders
-                    if reminder.frequency:
-                        old_time = reminder.next_execution
-                        reminder.calculate_next_execution()
-                        error_logger.info(f"Updated reminder {reminder.reminder_id} from {old_time.isoformat()} to {reminder.next_execution.isoformat()}")
-                        self.update_reminder(reminder)
-
-                        # Special case for seconds frequency - reschedule immediately
-                        if reminder.frequency == "seconds" and context.job_queue:
-                            context.job_queue.run_once(
-                                self.send_reminder, 
-                                when=5,  # Fixed 5 seconds interval for testing
-                                data=reminder
-                            )
-                    else:
-                        # One-time reminder, remove it
-                        error_logger.info(f"Removing one-time reminder {reminder.reminder_id}")
-                        self.remove_reminder(reminder)
-                except Exception as e:
-                    error_logger.error(f"Error processing reminder {reminder.reminder_id}: {e}", exc_info=True)
-
-        except Exception as e:
-            error_logger.error(f"Error in check_reminders: {e}", exc_info=True)
-
     async def send_reminder(self, context: CallbackContext):
-        """Send a reminder message"""
+        """Send a reminder message AND handle next steps (remove or reschedule)."""
+        # ... (initial context/job checks remain the same) ...
         try:
             if not context or not context.job or not context.job.data:
                 error_logger.error("Invalid context in send_reminder")
                 return
 
-            reminder = context.job.data
->>>>>>> 3a1df5a5
-
-            # Check for URLs in the reminder text
-            url_pattern = r'https?://(?:[a-zA-Z]|[0-9]|[$-_@.&+]|[!*\\(\\),]|(?:%[0-9a-fA-F][0-9a-fA-F]))+'
-            has_urls = bool(re.search(url_pattern, reminder.task))
-
-<<<<<<< HEAD
-        try:
-            # --- Send the message ---
-            url_pattern = r'https?://(?:[a-zA-Z]|[0-9]|[$-_@.&+]|[!*\\(\\),]|(?:%[0-9a-fA-F][0-9a-fA-F]))+'
-            has_urls = bool(re.search(url_pattern, reminder.task))
-
-            await context.bot.send_message(
-                chat_id=reminder.chat_id,
-                text=f"⏰ REMINDER: {reminder.task}",
-                parse_mode=None, # Let Telegram auto-detect links etc.
-                disable_web_page_preview=not has_urls
-            )
-            error_logger.info(f"Sent reminder ID {reminder_id} to chat {reminder.chat_id}")
-
-            # --- Reschedule or Remove ---
-            is_recurring = bool(reminder.frequency or reminder.date_modifier)
-
-            if is_recurring:
-                if reminder.calculate_next_execution(): # Calculate the *next* time
-                    if self.update_reminder(reminder): # Save the new time to DB
-                        # Schedule the next occurrence
+            reminder: Reminder = context.job.data # Type hint for clarity
+
+            # Reload fresh state from DB is safer
+            current_reminders = self.load_reminders()
+            active_reminder = next((r for r in current_reminders if r.reminder_id == reminder.reminder_id), None)
+
+            if not active_reminder:
+                error_logger.warning(f"Reminder {reminder.reminder_id} not found in DB upon execution. Might have been deleted.")
+                return
+            reminder = active_reminder # Use the fresh data
+
+            # --- Prepare Message ---
+            message_text = ""
+            parse_mode = None # Default to None (no parsing)
+
+            is_group = reminder.chat_id < 0
+            is_one_time = not reminder.frequency
+
+            # Check conditions for adding mention
+            if is_group and is_one_time and reminder.user_mention_md:
+                # Escape the main task text to prevent Markdown conflicts
+                escaped_task = escape_markdown(reminder.task, version=2)
+                message_text = f"{reminder.user_mention_md}: {escaped_task}"
+                parse_mode = ParseMode.MARKDOWN_V2 # Use MarkdownV2 for the mention
+            else:
+                # For recurring/private/missing mention: just send the task
+                message_text = f"⏰ REMINDER: {reminder.task}"
+                # Check for URLs to decide on preview, but don't force Markdown
+                url_pattern = r'https?://(?:[a-zA-Z]|[0-9]|[$-_@.&+]|[!*\\(\\),]|(?:%[0-9a-fA-F][0-9a-fA-F]))+'
+                has_urls = bool(re.search(url_pattern, reminder.task))
+                # disable_web_page_preview=not has_urls # Keep this logic below
+
+            # --- Send Message ---
+            try:
+                url_pattern = r'https?://(?:[a-zA-Z]|[0-9]|[$-_@.&+]|[!*\\(\\),]|(?:%[0-9a-fA-F][0-9a-fA-F]))+'
+                has_urls = bool(re.search(url_pattern, reminder.task)) # Recalculate based on original task
+
+                await context.bot.send_message(
+                    chat_id=reminder.chat_id,
+                    text=f"{reminder.user_mention_md}, reminder: {escaped_task}",
+                    parse_mode=ParseMode.MARKDOWN_V2
+                )
+                error_logger.info(f"Sent reminder {reminder.reminder_id} for task: '{reminder.task}'")
+
+            except Exception as send_exc:
+                # Handle potential Markdown errors or other sending issues
+                error_logger.error(f"Failed to send reminder {reminder.reminder_id} (parse_mode={parse_mode}): {send_exc}", exc_info=True)
+                # Optionally try sending without Markdown as a fallback
+                if parse_mode == ParseMode.MARKDOWN_V2:
+                    try:
+                        fallback_text = f"@{reminder.user_id or 'User'}: {reminder.task}" # Simpler fallback mention
+                        await context.bot.send_message(chat_id=reminder.chat_id, text=fallback_text, disable_web_page_preview=not has_urls)
+                        error_logger.info(f"Sent reminder {reminder.reminder_id} with fallback mention.")
+                    except Exception as fallback_exc:
+                        error_logger.error(f"Failed to send reminder {reminder.reminder_id} even with fallback: {fallback_exc}", exc_info=True)
+
+
+            # --- Handle next steps (remove or reschedule) ---
+            # This logic remains the same as in the previous version of Option 1
+            if reminder.frequency:
+                # ... (reschedule logic) ...
+                old_time = reminder.next_execution
+                reminder.calculate_next_execution()
+                if reminder.next_execution and reminder.next_execution > (old_time or datetime.datetime.now(KYIV_TZ)): # Check new time is valid future time
+                    error_logger.info(f"Rescheduling reminder {reminder.reminder_id} from {old_time.isoformat() if old_time else 'None'} to {reminder.next_execution.isoformat()}")
+                    self.update_reminder(reminder)
+                    if context.job_queue:
                         context.job_queue.run_once(
-                            self.send_reminder_callback,
+                            self.send_reminder,
                             when=reminder.next_execution,
-                            data={'reminder_id': reminder.reminder_id},
-                            name=f"reminder_{reminder.reminder_id}" # Use name for potential management
+                            data=reminder,
+                            name=f"reminder_{reminder.reminder_id}"
                         )
-                        error_logger.info(f"Rescheduled reminder ID {reminder.reminder_id} for {reminder.next_execution.isoformat()}")
-                    else:
-                         error_logger.error(f"Failed to update reminder {reminder.reminder_id} after execution. It will not run again.")
                 else:
-                     error_logger.info(f"Reminder {reminder.reminder_id} finished its recurrence or failed calculation.")
-                     self.remove_reminder(reminder.reminder_id) # Clean up if calculation failed for recurring
+                    error_logger.warning(f"Reminder {reminder.reminder_id} frequency '{reminder.frequency}' did not calculate a valid future execution time. Removing.")
+                    self.remove_reminder(reminder)
             else:
                 # One-time reminder, remove it
-                self.remove_reminder(reminder.reminder_id)
-                error_logger.info(f"Removed one-time reminder ID {reminder.reminder_id} after sending.")
+                error_logger.info(f"Removing one-time reminder {reminder.reminder_id}")
+                self.remove_reminder(reminder)
 
         except Exception as e:
-            # Log error specific to this reminder ID
-            error_logger.error(f"Error processing reminder ID {reminder_id}: {e}", exc_info=True)
-            # Decide if you want to retry or remove the reminder after errors
-            # For now, we let it potentially get rescheduled if it was recurring and calculation succeeded before error.
-
-
-    def parse_reminder(self, text: str) -> dict:
-        """
-        Parse reminder text to extract task, frequency, date modifier, time, and delay.
-        Tries to remove matched patterns from the task text.
-        """
-        original_text = text
-        text_lower = text.lower()
-        
-        result = {
-            'task': original_text.strip(), # Start with original, clean later
-            'frequency': None,
-            'date_modifier': None,
-            'time': None, # Tuple (hour, minute)
-            'delay': None, # Tuple (amount, unit)
-        }
-
-        # --- Extract Time (at HH:MM) ---
-        time_match = self.patterns['time_at'].search(text_lower)
-        if time_match:
-            hour = int(time_match.group(1))
-            minute = int(time_match.group(2))
-            if 0 <= hour <= 23 and 0 <= minute <= 59:
-                 result['time'] = (hour, minute)
-                 # Remove the matched part from the task
-                 result['task'] = self.patterns['time_at'].sub('', result['task']).strip()
-                 text_lower = result['task'].lower() # Update lower text for next matches
-
-        # --- Extract Delay (in X unit) ---
-        # Run this *before* frequency as "daily in 5 minutes" should prioritize delay
-        delay_match = self.patterns['delay_in'].search(text_lower)
-        if delay_match:
-            amount = int(delay_match.group(1))
-            unit = delay_match.group(2).lower()
-            result['delay'] = (amount, unit)
-            # Remove matched part
-            result['task'] = self.patterns['delay_in'].sub('', result['task']).strip()
-            text_lower = result['task'].lower()
-            # If delay is found, frequency/date modifiers usually don't apply to *first* execution
-            result['frequency'] = None 
-            result['date_modifier'] = None
-            return result # Prioritize delay
-
-        # --- Extract Date Modifiers (First/Last day) ---
-        for pattern in self.patterns['last_day']:
-            if pattern in text_lower:
-                result['date_modifier'] = "last day of month"
-                result['frequency'] = "monthly" # Implied frequency
-                result['task'] = result['task'].lower().replace(pattern, '').strip()
-                text_lower = result['task'].lower()
-                break # Found modifier
-        if not result['date_modifier']: # Only check if not already found
-             for pattern in self.patterns['first_day']:
-                if pattern in text_lower:
-                    result['date_modifier'] = "first day of month"
-                    result['frequency'] = "monthly"
-                    result['task'] = result['task'].lower().replace(pattern, '').strip()
-                    text_lower = result['task'].lower()
-                    break
-
-        # --- Extract Frequency (daily, weekly, monthly, seconds) ---
-        # Only if delay wasn't found and date modifier wasn't 'first/last day' specific
-        if not result['delay'] and not result['date_modifier']: 
-            freq_map = {
-                 "daily": self.patterns["daily"],
-                 "weekly": self.patterns["weekly"],
-                 "monthly": self.patterns["monthly"],
-                 "seconds": self.patterns["seconds"] # Test
-             }
-            found_freq = False
-            for freq_key, patterns in freq_map.items():
-                for pattern in patterns:
-                    # Use regex word boundary to avoid matching parts of words
-                    if re.search(r'\b' + re.escape(pattern) + r'\b', text_lower):
-                        result['frequency'] = freq_key
-                        result['task'] = re.sub(r'\b' + re.escape(pattern) + r'\b', '', result['task'], flags=re.IGNORECASE).strip()
-                        text_lower = result['task'].lower()
-                        found_freq = True
-                        break
-                if found_freq:
-                    break
-                    
-        # Final task cleanup (remove extra spaces, capitalize)
-        result['task'] = ' '.join(result['task'].split())
-        if result['task']:
-             result['task'] = result['task'][0].upper() + result['task'][1:]
-
-        return result
-
-    def _calculate_initial_next_execution(self, parsed_data: dict) -> datetime.datetime | None:
-        """Calculates the *first* next_execution time based on parsed user input."""
-        now = datetime.datetime.now(KYIV_TZ)
-        target_dt = None
-
-        delay = parsed_data.get('delay')
-        time_tuple = parsed_data.get('time')
-        frequency = parsed_data.get('frequency')
-        date_modifier = parsed_data.get('date_modifier')
-        
-        # 1. Priority: Delay ("in X units")
-        if delay:
-            amount, unit = delay
-            delta = relativedelta()
-            if unit == 'second': delta = relativedelta(seconds=amount)
-            elif unit == 'minute': delta = relativedelta(minutes=amount)
-            elif unit == 'hour': delta = relativedelta(hours=amount)
-            elif unit == 'day': delta = relativedelta(days=amount)
-            elif unit == 'week': delta = relativedelta(weeks=amount)
-            elif unit == 'month': delta = relativedelta(months=amount)
-            target_dt = now + delta
-            # Delay usually implies one-off, clear frequency/modifier for initial calculation
-            frequency = None
-            date_modifier = None
-            
-        # 2. Specific Time ("at HH:MM") potentially combined with frequency/modifier
-        elif time_tuple:
-            hour, minute = time_tuple
-            target_dt = now.replace(hour=hour, minute=minute, second=0, microsecond=0)
-
-            # If the specified time is in the past *today*...
-            if target_dt <= now:
-                # ...and it's NOT a specific date modifier (like first/last day)
-                if not date_modifier:
-                     # ...move to the next day (or next week/month if frequency specified)
-                    if frequency == 'weekly':
-                         target_dt += relativedelta(weeks=1)
-                    elif frequency == 'monthly':
-                          # This gets tricky if time is past today but day is e.g. 31st.
-                          # Let's just advance one day and rely on calculate_next_execution for subsequent.
-                          # Or, more robustly, set to the correct day next month.
-                          target_dt += relativedelta(months=1) 
-                          # Try to keep original day, fallback to end of month
-                          original_day = target_dt.day # Day from adding month
-                          try:
-                               target_dt = target_dt.replace(day=original_day) # Keep day if valid
-                          except ValueError: 
-                               pass # Keep end of month if day invalid
-                    else: # Includes daily or no frequency
-                         target_dt += relativedelta(days=1)
-                # else: If it *is* a date modifier, we handle the date part below, keep time.
-
-        # 3. Handle Date Modifiers (First/Last Day) - Calculate the *date* part
-        if date_modifier == 'first day of month':
-            first_of_this_month = now.replace(day=1, hour=9, minute=0, second=0, microsecond=0) # Default time 9:00
-            if time_tuple: # If time was specified, use it
-                first_of_this_month = first_of_this_month.replace(hour=time_tuple[0], minute=time_tuple[1])
-                
-            if first_of_this_month > now: # If 1st@time is still in the future this month
-                 target_dt = first_of_this_month
-            else: # Otherwise, use the first day of *next* month
-                 target_dt = (now.replace(day=1) + relativedelta(months=1))
-                 if time_tuple:
-                      target_dt = target_dt.replace(hour=time_tuple[0], minute=time_tuple[1], second=0, microsecond=0)
-                 else: # Default time
-                      target_dt = target_dt.replace(hour=9, minute=0, second=0, microsecond=0)
-
-        elif date_modifier == 'last day of month':
-            # Calculate last day of *current* month
-            next_month_first_day = (now.replace(day=1) + relativedelta(months=1))
-            last_of_this_month = next_month_first_day - datetime.timedelta(days=1)
-            last_of_this_month = last_of_this_month.replace(hour=9, minute=0, second=0, microsecond=0) # Default time
-            if time_tuple:
-                 last_of_this_month = last_of_this_month.replace(hour=time_tuple[0], minute=time_tuple[1])
-
-            if last_of_this_month > now: # If last_day@time is still in the future this month
-                 target_dt = last_of_this_month
-            else: # Otherwise, use the last day of *next* month
-                 next_next_month_first_day = (now.replace(day=1) + relativedelta(months=2))
-                 last_of_next_month = next_next_month_first_day - datetime.timedelta(days=1)
-                 if time_tuple:
-                     target_dt = last_of_next_month.replace(hour=time_tuple[0], minute=time_tuple[1], second=0, microsecond=0)
-                 else: # Default time
-                     target_dt = last_of_next_month.replace(hour=9, minute=0, second=0, microsecond=0)
-
-        # 4. Frequency only (daily, weekly, monthly) - no specific time/delay/modifier
-        elif frequency and not target_dt: # Target not set by time/modifier yet
-            target_dt = now.replace(hour=9, minute=0, second=0, microsecond=0) # Default to 9:00 AM
-            if target_dt <= now: # If 9 AM already passed today
-                if frequency == 'daily': target_dt += relativedelta(days=1)
-                elif frequency == 'weekly': target_dt += relativedelta(weeks=1)
-                elif frequency == 'monthly': target_dt += relativedelta(months=1)
-                elif frequency == 'seconds': target_dt = now + relativedelta(seconds=5) # Immediate start for testing
-
-        # 5. No time/delay/freq/modifier specified - one-off, default? Error?
-        elif not target_dt:
-             # Option 1: Error - require time info
-             # return None 
-             # Option 2: Default (e.g., 5 mins from now) - less explicit
-             target_dt = now + datetime.timedelta(minutes=5)
-             error_logger.info("No time specified for reminder, defaulting to 5 minutes from now.")
-
-        return target_dt
-
-
-    async def remind(self, update: Update, context: CallbackContext):
-        """Handle the /remind command (add, list, delete)."""
-        if not update.effective_chat or not update.effective_user:
-            error_logger.warning("Cannot process remind command without chat/user.")
-            return
-            
-=======
-            # Send the reminder message
-            await context.bot.send_message(
-                chat_id=reminder.chat_id, 
-                text=f"⏰ REMINDER: {reminder.task}",
-                parse_mode=None,  # Let Telegram auto-format
-                disable_web_page_preview=not has_urls  # Allow preview only if there are URLs
-            )
-
-        except Exception as e:
-            error_logger.error(f"Error in send_reminder: {e}", exc_info=True)
+            # ... (outer error handling) ...
+            reminder_id = context.job.data.reminder_id if context and context.job and context.job.data else "Unknown"
+            error_logger.error(f"Error in send_reminder for ID {reminder_id}: {e}", exc_info=True)
+
+
 
     def parse_reminder(self, reminder_text):
         """Parse reminder text to extract frequency, date modifier, and time"""
@@ -948,124 +466,85 @@
 
     async def remind(self, update: Update, context: CallbackContext):
         """Handle the /remind command"""
->>>>>>> 3a1df5a5
         chat_id = update.effective_chat.id
         user_id = update.effective_user.id
 
         if not context.args:
-<<<<<<< HEAD
-            # Show help text (minor updates to examples)
-            help_text = (
-                 "📅 **Reminder Commands:**\n\n"
-                 "`/remind add <task details>` - Add reminder\n"
-                 "`/remind list` - Show your reminders\n"
-                 "`/remind delete <id>` - Delete a reminder\n"
-                 "`/remind delete all` - Delete all reminders\n\n"
-                 "**How to specify time for `add`:**\n"
-                 "• `in 5 minutes`, `in 2 hours`, `in 1 day`...\n"
-                 "• `at 16:30`, `at 9:00`\n"
-                 "• `daily`, `weekly`, `monthly` (defaults to 9:00 AM if no time)\n"
-                 "• `every day at 14:00`\n"
-                 "• `first day of month` (at 9:00 or specified time)\n"
-                 "• `last day of month at 17:00`\n\n"
-                 "**Examples:**\n"
-                 "`/remind add Buy milk in 2 hours`\n"
-                 "`/remind add Team meeting weekly at 10:00`\n"
-                 "`/remind add Pay rent first day of month`\n"
-                 "`/remind add Submit report last day of month at 17:30`"
-=======
-            # Show help text
+            # Show help text (Updated for 'to')
             help_text = (
                 "📅 Reminder Commands:\n\n"
-                "/remind add <task> - Add a one-time reminder\n"
-                "/remind add <task> daily - Add a daily reminder\n"
-                "/remind add <task> weekly - Add a weekly reminder\n"
-                "/remind add <task> monthly - Add a monthly reminder\n"
-                "/remind add <task> every first day of month - First-of-month reminder\n"
-                "/remind add <task> on last day of month - End-of-month reminder\n"
+                "/remind to <task> [time info] - Add a reminder\n"
+                # Examples using 'to'
+                "/remind to Buy milk in 2 hours\n"
+                "/remind to Team meeting daily at 10:00\n"
+                "/remind to Pay rent on first day of every month\n"
+                "/remind to Pay bills on last day of month monthly\n" # Added monthly for clarity
+                # Other commands
                 "/remind list - Show your reminders\n"
                 "/remind delete <id> - Delete a specific reminder\n"
                 "/remind delete all - Delete all your reminders\n\n"
                 "Time formats supported:\n"
-                "• in X minutes/hours/days (e.g., in 30 minutes)\n" 
+                "• in X seconds/minutes/hours/days/months (e.g., in 30 minutes)\n"
                 "• at HH:MM (e.g., at 16:30)\n"
-                "• daily/weekly/monthly\n"
-                "• first/last day of month\n\n"
-                "Examples:\n"
-                "/remind add Buy milk in 2 hours\n"
-                "/remind add Team meeting every Monday at 10:00\n"
-                "/remind add Pay rent on first day of every month\n"
-                "/remind add Pay bills on last day of month"
->>>>>>> 3a1df5a5
+                "• daily / weekly / monthly\n"
+                "• first day of every month / last day of every month (implies monthly)\n\n"
+                 "Note: For recurring times (daily, weekly, monthly), you can specify 'at HH:MM'.\n"
+                 "If no time is given for recurring, it might default or use a standard time.\n"
+                 "If no time info is given at all, it defaults to 5 minutes from now."
+
             )
-            await update.message.reply_text(help_text, parse_mode='Markdown')
+            await update.message.reply_text(help_text)
             return
 
         command = context.args[0].lower()
 
-<<<<<<< HEAD
-        # --- ADD Command ---
-=======
->>>>>>> 3a1df5a5
-        if command == "add":
+        # Changed 'add' to 'to'
+        if command == "to":
             if len(context.args) < 2:
-                await update.message.reply_text("Please specify the task and time for your reminder. Example: `/remind add Call John in 1 hour`")
+                await update.message.reply_text("Please specify what you want to be reminded 'to' do.")
                 return
 
-<<<<<<< HEAD
-            reminder_text = " ".join(context.args[1:])
-            parsed = self.parse_reminder(reminder_text)
-
-            if not parsed.get('task'):
-                 await update.message.reply_text("Could not extract a task description from your reminder.")
-                 return
-
-            initial_next_execution = self._calculate_initial_next_execution(parsed)
-
-            if not initial_next_execution:
-                 await update.message.reply_text("❌ Could not determine a time for the reminder. Please specify like 'in 5 minutes', 'at 14:30', 'daily', etc.")
-                 return
-                 
-            # Store original parsed components for the Reminder object
-            delay_str = f"in {parsed['delay'][0]} {parsed['delay'][1]}" if parsed.get('delay') else None
-
-            reminder
-=======
             # Extract the reminder text
             reminder_text = " ".join(context.args[1:])
-            
+
             # Parse reminder parameters
-            parsed = self.parse_reminder(reminder_text)
+            parsed = self.parse_reminder(reminder_text) # Assumes parse_reminder extracts task, freq, etc.
             task = parsed['task']
             frequency = parsed['frequency']
             date_modifier = parsed['date_modifier']
             time_tuple = parsed['time']
             delay = parsed['delay']
-            
-            # Calculate next execution time
+
+            # --- Calculate initial next execution time ---
             now = datetime.datetime.now(KYIV_TZ)
-            
-            # Start with default time (5 minutes from now)
-            next_execution = now + datetime.timedelta(minutes=5)
-            
-            # Apply specific time if provided
-            if time_tuple:
-                hour, minute = time_tuple
-                target_time = now.replace(hour=hour, minute=minute, second=0, microsecond=0)
+            next_execution = None # Start with None
+
+            # 1. Apply delay if provided (takes precedence for initial calculation)
+            if delay:
+                # First, try to match with "in" prefix
+                match = re.search(r'in\s+(\d+)\s+(second|sec|minute|min|hour|hr|day|month)s?', delay.lower())
                 
-                # If time is in the past, move to next day
-                if target_time <= now and not date_modifier:
-                    target_time += datetime.timedelta(days=1)
+                # If that doesn't match, try without the "in" prefix
+                if not match:
+                    match = re.search(r'(\d+)\s+(second|sec|minute|min|hour|hr|day|month)s?', delay.lower())
                     
-                next_execution = target_time
-                
-            # Apply delay if provided
-            if delay:
-                match = re.search(r'in\s+(\d+)\s+(second|minute|hour|day|month)', delay)
                 if match:
                     amount = int(match.group(1))
-                    unit = match.group(2)
-                    
+                    unit_str = match.group(2)  # Get the matched unit string
+
+                    # Normalize the unit string
+                    unit = None
+                    if unit_str in ['second', 'sec', 's']:
+                        unit = 'second'
+                    elif unit_str in ['minute', 'min', 'm']:
+                        unit = 'minute'
+                    elif unit_str in ['hour', 'hr', 'h']:
+                        unit = 'hour'
+                    elif unit_str == 'day':
+                        unit = 'day'
+                    elif unit_str == 'month':
+                        unit = 'month'
+
                     if unit == 'second':
                         next_execution = now + datetime.timedelta(seconds=amount)
                     elif unit == 'minute':
@@ -1075,58 +554,129 @@
                     elif unit == 'day':
                         next_execution = now + datetime.timedelta(days=amount)
                     elif unit == 'month':
-                        next_execution = now + datetime.timedelta(days=amount*30)  # approximate
-            
-            # Create the reminder object
+                        from dateutil.relativedelta import relativedelta
+                        next_execution = now + relativedelta(months=amount)
+
+            # 2. Apply specific time if no delay was set
+            elif time_tuple:
+                hour, minute = time_tuple
+                target_time = now.replace(hour=hour, minute=minute, second=0, microsecond=0)
+
+                # If time is in the past *for today*, move to the next appropriate day
+                # This needs careful handling with frequency/date_modifier
+                if target_time <= now and not frequency and not date_modifier:
+                    # Simple case: one-off reminder for a time already passed today -> schedule for tomorrow
+                    target_time += datetime.timedelta(days=1)
+                elif target_time <= now and frequency == "daily":
+                    # Daily reminder for time passed today -> schedule for tomorrow same time
+                    target_time += datetime.timedelta(days=1)
+                # (Add similar logic for weekly/monthly if needed, though calculate_next_execution handles rescheduling)
+
+                next_execution = target_time
+
+
+            # 3. Apply default if no delay or time was specified
+            if next_execution is None and not frequency and not date_modifier:
+                 next_execution = now + datetime.timedelta(minutes=5) # Default: 5 mins from now
+                 error_logger.info(f"No time specified for reminder '{task[:30]}...', defaulting to 5 minutes.")
+
+            # If next_execution is still None here, it might be a recurring reminder
+            # without a specific initial time (e.g., "remind me monthly").
+            # calculate_next_execution should handle this. Let's pass now as a base.
+            if next_execution is None and not frequency and not date_modifier:
+                next_execution = now + datetime.timedelta(minutes=5) # Default: 5 mins from now
+                error_logger.info(f"No time specified for reminder '{task[:30]}...', defaulting to 5 minutes.")
+
+            # If next_execution is still None here, it might be a recurring reminder
+            # without a specific initial time (e.g., "remind me monthly").
+            # calculate_next_execution should handle this. Let's pass now as a base.
+            if next_execution is None:
+                next_execution = now # provide a base for calculation
+
+            # Get user's mention string (using MarkdownV2)
+            user_mention_md = update.effective_user.mention_markdown_v2()
+
+            # Create the reminder object (initially without ID)
             reminder = Reminder(
                 task=task,
                 frequency=frequency,
-                delay=delay,
+                delay=delay, # Store original delay text if needed, though less useful now
                 date_modifier=date_modifier,
-                next_execution=next_execution,
+                next_execution=next_execution, # Pass the calculated or base time
                 user_id=user_id,
-                chat_id=chat_id
+                chat_id=chat_id,
+                user_mention_md=user_mention_md # Store the mention string
             )
-            
-            # Calculate actual next execution time
-            reminder.calculate_next_execution()
-            
-            # Add to database
-            self.add_reminder(reminder)
-            
-            # Schedule the reminder
-            if context.job_queue:
-                context.job_queue.run_once(
-                    self.send_reminder, 
-                    when=reminder.next_execution, 
-                    data=reminder
+
+            # --- Database and Scheduling ---
+            try:
+                # Add to database - Assume add_reminder now returns the object with the ID
+                added_reminder = self.add_reminder(reminder)
+
+                if not added_reminder:
+                    error_logger.error(f"Failed to save reminder to DB or retrieve it after saving: {reminder_text}")
+                    await update.message.reply_text("❌ Error: Could not save the reminder.")
+                    return
+
+            except Exception as db_error:
+                 error_logger.error(f"Database error adding reminder: {db_error}", exc_info=True)
+                 await update.message.reply_text("❌ Database error occurred while saving the reminder.")
+                 return
+
+
+            # Schedule the reminder using the object returned from DB (which has the ID)
+            if context.job_queue and added_reminder.next_execution:
+                try:
+                    context.job_queue.run_once(
+                        self.send_reminder, # This function now handles rescheduling/deletion
+                        when=added_reminder.next_execution,
+                        # Use the object with the ID from the DB
+                        data=added_reminder,
+                        # Add a job name for easier identification/debugging
+                        name=f"reminder_{added_reminder.reminder_id}"
+                    )
+                    error_logger.info(f"Scheduled job for reminder {added_reminder.reminder_id} at {added_reminder.next_execution.isoformat()}")
+                except Exception as schedule_error:
+                     error_logger.error(f"Failed to schedule job for reminder {added_reminder.reminder_id}: {schedule_error}", exc_info=True)
+                     await update.message.reply_text("❌ Error scheduling the reminder job.")
+                     # Consider deleting the reminder from DB if scheduling fails permanently
+                     # self.remove_reminder(added_reminder)
+                     return
+
+            # --- Confirmation Message ---
+            # Use the final calculated time from the added_reminder object
+            time_str = added_reminder.next_execution.strftime("%d.%m.%Y %H:%M")
+
+            if added_reminder.date_modifier == "first day of every month":
+                month_name = added_reminder.next_execution.strftime("%B")
+                await update.message.reply_text(
+                    f"✅ Reminder set: '{added_reminder.task}'\n"
+                    f"Next execution: First day of {month_name} ({time_str} Kyiv time).\n"
+                    f"Repeats monthly."
                 )
-            
-            # Prepare confirmation message
-            time_str = reminder.next_execution.strftime("%d.%m.%Y %H:%M")
-            
-            if date_modifier == "first day of every month":
-                month_name = reminder.next_execution.strftime("%B")
+            elif added_reminder.date_modifier == "last day of every month":
+                month_name = added_reminder.next_execution.strftime("%B")
                 await update.message.reply_text(
-                    f"✅ Reminder set for the first day of {month_name} ({time_str} Kyiv time)\n"
-                    f"Will repeat monthly on the first day of each month."
+                    f"✅ Reminder set: '{added_reminder.task}'\n"
+                    f"Next execution: Last day of {month_name} ({time_str} Kyiv time).\n"
+                    f"Repeats monthly."
                 )
-            elif date_modifier == "last day of every month":
-                month_name = reminder.next_execution.strftime("%B")
-                await update.message.reply_text(
-                    f"✅ Reminder set for the last day of {month_name} ({time_str} Kyiv time)\n"
-                    f"Will repeat monthly on the last day of each month."
-                )
-            elif frequency:
-                await update.message.reply_text(
-                    f"✅ Recurring reminder set for {time_str} (Kyiv time)\n"
-                    f"Frequency: {frequency}"
-                )
+            elif added_reminder.frequency:
+                 # Clarify the first execution time for recurring reminders
+                 await update.message.reply_text(
+                     f"✅ Recurring reminder set: '{added_reminder.task}'\n"
+                     f"First execution: {time_str} (Kyiv time).\n"
+                     f"Frequency: {added_reminder.frequency.capitalize()}."
+                 )
             else:
-                await update.message.reply_text(f"✅ One-time reminder set for {time_str} (Kyiv time)")
+                 # One-time reminder
+                await update.message.reply_text(f"✅ One-time reminder set: '{added_reminder.task}'\n"
+                                                f"Time: {time_str} (Kyiv time).")
+
 
         elif command == "list":
-            # Get reminders for this chat
+            # ... (keep list logic as is, it seems fine)
+             # Get reminders for this chat
             chat_reminders = self.get_reminders(chat_id)
 
             if not chat_reminders:
@@ -1137,104 +687,192 @@
             now = datetime.datetime.now(KYIV_TZ)
             upcoming = []
             recurring = []
-            past = []
+            # past = [] # Let's not show past/completed in list unless specifically asked
 
             for r in chat_reminders:
+                # Ensure timezone for comparison and display
+                if r.next_execution and r.next_execution.tzinfo is None:
+                    r.next_execution = KYIV_TZ.localize(r.next_execution)
+
                 time_str = r.next_execution.strftime("%d.%m.%Y %H:%M") if r.next_execution else "Unknown"
-                
+
                 if r.frequency:
                     status = "🔄 Testing" if r.frequency == "seconds" else "🔁 Recurring"
                     recurring.append((r, f"ID: {r.reminder_id} - {r.task} ({status}, Next: {time_str})\n"))
-                elif not r.next_execution or r.next_execution <= now:
-                    status = "✅ Completed"
-                    past.append((r, f"ID: {r.reminder_id} - {r.task} ({status}, Ran: {time_str})\n"))
-                else:
-                    minutes_left = (r.next_execution - now).total_seconds() / 60
-                    status = "⏳ Soon" if minutes_left < 5 else "⏰ Scheduled"
-                    upcoming.append((r, f"ID: {r.reminder_id} - {r.task} ({status}, At: {time_str})\n"))
-            
+                elif r.next_execution and r.next_execution > now:
+                     minutes_left = (r.next_execution - now).total_seconds() / 60
+                     status = f"⏳ in {int(minutes_left)} min" if minutes_left < 60 else f"⏰ {time_str}"
+                     upcoming.append((r, f"ID: {r.reminder_id} - {r.task} ({status})\n"))
+                # else: # It's a past one-time reminder, ignore for the default list
+
             # Sort each category
             upcoming.sort(key=lambda x: x[0].next_execution or datetime.datetime.max)
             recurring.sort(key=lambda x: x[0].next_execution or datetime.datetime.max)
-            past.sort(key=lambda x: x[0].next_execution or datetime.datetime.min, reverse=True)
-            
+
             # Build the message
-            result = "📝 Your reminders:\n\n"
-            
+            result = "📝 Your active reminders:\n\n"
+            found_any = False
+
             if upcoming:
-                result += "📅 UPCOMING:\n"
+                result += "📅 UPCOMING (One-Time):\n"
                 result += "".join([item[1] for item in upcoming])
                 result += "\n"
-                
+                found_any = True
+
             if recurring:
                 result += "🔁 RECURRING:\n"
                 result += "".join([item[1] for item in recurring])
                 result += "\n"
-                
-            if past:
-                result += "✅ COMPLETED:\n"
-                result += "".join([item[1] for item in past[:5]])
-                if len(past) > 5:
-                    result += f"...and {len(past) - 5} more\n"
-                
+                found_any = True
+
+            if not found_any:
+                 result = "You have no active upcoming or recurring reminders."
+
             await update.message.reply_text(result)
 
+
         elif command == "delete":
+            # ... (keep delete logic as is, but ensure remove_reminder also cancels jobs if possible)
+            # Note: PTB doesn't easily allow canceling jobs by arbitrary data or ID without knowing the job name.
+            # Using job names like f"reminder_{reminder_id}" helps.
+
             if len(context.args) < 2:
                 await update.message.reply_text("Please specify a reminder ID to delete, or use 'all'.")
                 return
 
-            # Check for "delete all" command
-            if context.args[1].lower() == "all":
+            target = context.args[1].lower()
+
+            if target == "all":
                 chat_reminders = self.get_reminders(chat_id)
                 if not chat_reminders:
                     await update.message.reply_text("You don't have any reminders to delete.")
                     return
-                
-                count = len(chat_reminders)
-                for reminder in chat_reminders[:]:
-                    self.remove_reminder(reminder)
-                
-                await update.message.reply_text(f"✅ All reminders deleted ({count} total).")
+
+                count = 0
+                deleted_ids = []
+                for reminder in chat_reminders[:]: # Iterate over a copy
+                    try:
+                        self.remove_reminder(reminder) # This deletes from DB and internal list
+                        deleted_ids.append(reminder.reminder_id)
+                        count += 1
+                    except Exception as e:
+                        error_logger.error(f"Failed to delete reminder {reminder.reminder_id} during 'delete all': {e}")
+
+                # Attempt to remove scheduled jobs
+                if context.job_queue:
+                     active_jobs = context.job_queue.get_jobs_by_name(None) # Get all jobs (might be large)
+                     jobs_removed_count = 0
+                     for job in active_jobs:
+                          # Check if the job name matches the pattern and the deleted ID
+                          if job.name and job.name.startswith("reminder_"):
+                               try:
+                                   job_id = int(job.name.split("_")[1])
+                                   if job_id in deleted_ids:
+                                       job.schedule_removal()
+                                       jobs_removed_count +=1
+                               except (IndexError, ValueError):
+                                    pass # Ignore jobs with names not matching the pattern
+                     error_logger.info(f"Attempted to remove {jobs_removed_count} scheduled jobs for 'delete all'.")
+
+
+                await update.message.reply_text(f"✅ All {count} reminders deleted.")
                 return
-            
+
             # Delete specific reminder
             try:
-                reminder_id = int(context.args[1])
-                reminder_to_delete = next((r for r in self.reminders 
-                                          if r.reminder_id == reminder_id and r.chat_id == chat_id), None)
+                reminder_id = int(target)
+                # Find reminder in the current list (assuming it's loaded)
+                # It's safer to fetch directly/reload before deleting
+                self.reminders = self.load_reminders() # Ensure we have the latest list
+                reminder_to_delete = next((r for r in self.reminders
+                                           if r.reminder_id == reminder_id and r.chat_id == chat_id), None)
 
                 if not reminder_to_delete:
                     await update.message.reply_text(f"Reminder ID {reminder_id} not found.")
                     return
-                    
-                self.remove_reminder(reminder_to_delete)
-                await update.message.reply_text(f"✅ Reminder deleted.")
-                
+
+                self.remove_reminder(reminder_to_delete) # Deletes from DB and list
+
+                 # Attempt to remove the specific job
+                job_removed = False
+                if context.job_queue:
+                     job_name = f"reminder_{reminder_id}"
+                     jobs = context.job_queue.get_jobs_by_name(job_name)
+                     if jobs:
+                          for job in jobs:
+                               job.schedule_removal()
+                          job_removed = True
+                          error_logger.info(f"Removed scheduled job '{job_name}'.")
+
+
+                await update.message.reply_text(f"✅ Reminder {reminder_id} deleted." + (" (Job also removed)" if job_removed else ""))
+
             except ValueError:
                 await update.message.reply_text("Invalid reminder ID. Please provide a valid number or use 'all'.")
+            except Exception as e:
+                 error_logger.error(f"Error deleting reminder ID {target}: {e}", exc_info=True)
+                 await update.message.reply_text("❌ An error occurred while deleting the reminder.")
+
 
         else:
+            # Updated unknown command message
             await update.message.reply_text(
                 "❌ Unknown command\n\n"
                 "Available commands:\n"
-                "/remind add <task> - Add a reminder\n"
+                "/remind to <task> [time info] - Add a reminder\n"
                 "/remind list - Show your reminders\n"
-                "/remind delete <id> - Delete a reminder\n\n"
-                "Type /remind for full usage instructions"
+                "/remind delete <id>|all - Delete a reminder\n\n"
+                "Type /remind for full usage instructions."
             )
 
+
     def schedule_reminders(self, bot, job_queue):
-        """Schedule all loaded reminders"""
+        """Schedule reminders from DB on startup."""
         now = datetime.datetime.now(KYIV_TZ)
+        self.reminders = self.load_reminders() # Load fresh from DB
+        scheduled_count = 0
+        past_count = 0
         for reminder in self.reminders:
-            if reminder.next_execution > now:
-                job_queue.run_once(
-                    self.send_reminder,
-                    when=reminder.next_execution,
-                    data=reminder
-                )
-                print(f"Scheduled reminder {reminder.reminder_id} for {reminder.next_execution}")
+            if reminder.next_execution:
+                # Ensure timezone (already handled in from_tuple, but good practice)
+                if reminder.next_execution.tzinfo is None:
+                    reminder.next_execution = KYIV_TZ.localize(reminder.next_execution)
+
+                if reminder.next_execution > now:
+                    job_queue.run_once(
+                        self.send_reminder,
+                        when=reminder.next_execution,
+                        data=reminder, # Pass the specific reminder instance
+                        name=f"reminder_{reminder.reminder_id}" # Optional: Give job a name
+                    )
+                    scheduled_count += 1
+                    # print(f"Scheduled reminder {reminder.reminder_id} for {reminder.next_execution}") # Use logger ideally
+                else:
+                    # Handle past-due reminders found on startup
+                    # Option 1: Send immediately and reschedule/remove (could spam if many are past)
+                    # Option 2: Just reschedule/remove without sending the missed ones
+                    # Option 3: Log them
+                    error_logger.warning(f"Reminder {reminder.reminder_id} ('{reminder.task[:30]}...') execution time {reminder.next_execution} is in the past. Handling post-execution logic.")
+                    # Simulate what send_reminder would do after sending:
+                    if reminder.frequency:
+                        old_time = reminder.next_execution
+                        reminder.calculate_next_execution()
+                        if reminder.next_execution > now: # Check if new time is valid future time
+                            self.update_reminder(reminder)
+                            job_queue.run_once(self.send_reminder, when=reminder.next_execution, data=reminder, name=f"reminder_{reminder.reminder_id}")
+                            # print(f"Rescheduled past recurring reminder {reminder.reminder_id} for {reminder.next_execution}")
+                        else:
+                            # print(f"Removing past recurring reminder {reminder.reminder_id} as new time is not in future.")
+                            self.remove_reminder(reminder)
+
+                    else:
+                        # print(f"Removing past one-time reminder {reminder.reminder_id}.")
+                        self.remove_reminder(reminder)
+
+                    past_count += 1
+
             else:
-                print(f"Reminder {reminder.reminder_id} is in the past. Skipping.")
->>>>>>> 3a1df5a5
+                error_logger.warning(f"Reminder {reminder.reminder_id} has no next_execution time. Skipping.")
+                past_count += 1 # Or handle as error
+
+        error_logger.info(f"Reminder scheduling on startup: {scheduled_count} future jobs scheduled, {past_count} past/invalid reminders handled.")