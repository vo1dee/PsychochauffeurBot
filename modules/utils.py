--- conflicted
+++ resolved
@@ -14,17 +14,10 @@
 # Avoid running code at module import time
 from modules.logger import error_logger, LOG_DIR, general_logger
 from modules.const import (
-<<<<<<< HEAD
     SCREENSHOT_DIR, DATA_DIR, LOG_DIR, DOWNLOADS_DIR
 )
 from config.config_manager import ConfigManager
-=======
-    weather_emojis, city_translations, feels_like_emojis,
-    SCREENSHOT_DIR, DATA_DIR, LOG_DIR, DOWNLOADS_DIR
-)
-import modules.file_manager as file_manager
->>>>>>> d89ec096
-
+# import modules.file_manager as file_manager
 # Constants
 PROJECT_ROOT = os.path.dirname(os.path.dirname(os.path.abspath(__file__)))
 DATA_DIR = os.path.join(PROJECT_ROOT, 'data')   
