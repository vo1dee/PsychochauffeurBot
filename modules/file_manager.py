--- conflicted
+++ resolved
@@ -12,9 +12,6 @@
 DATA_DIR = os.path.join(PROJECT_ROOT, 'data')
 LOG_DIR = os.path.join(PROJECT_ROOT, 'logs')
 CSV_FILE = os.path.join(DATA_DIR, "user_locations.csv")
-<<<<<<< HEAD
-KYIV_TZ = pytz.timezone('Europe/Kiev')
-=======
 USED_WORDS_FILE = os.path.join(DATA_DIR, "used_words.csv")
 KYIV_TZ = pytz.timezone('Europe/Kyiv')
 
@@ -30,21 +27,181 @@
             f.write(chat_title)
     
     return os.path.join(log_dir, f"chat_{date.strftime('%Y-%m-%d')}.log")
->>>>>>> 98de9d82
-
-# Initialize Logger
-logging.basicConfig(level=logging.INFO, format='%(asctime)s - %(levelname)s - %(message)s')
-general_logger = logging.getLogger('general_logger')
-error_logger = logging.getLogger('error_logger')
-
-# File lock for thread safety
-file_lock = threading.Lock()
-
-<<<<<<< HEAD
-def ensure_directory(directory: str) -> None:
-    """Ensure directory exists"""
-    Path(directory).mkdir(parents=True, exist_ok=True)
-=======
+
+# Ensure directories exist
+def ensure_directories():
+    """Ensure all required directories exist with proper permissions."""
+    try:
+        os.makedirs(LOG_DIR, exist_ok=True)
+        os.makedirs(DATA_DIR, exist_ok=True)
+        
+        # Verify write permissions
+        test_log_path = os.path.join(LOG_DIR, 'test.log')
+        with open(test_log_path, 'w') as f:
+            f.write('Test log write\n')
+        os.remove(test_log_path)
+        print("Write permission verified for log directory")
+        return True
+    except Exception as e:
+        print(f"Error setting up directories: {e}")
+        return False
+
+# Custom formatter for Kyiv timezone
+class KyivTimezoneFormatter(logging.Formatter):
+    """Custom formatter that uses Kyiv timezone"""
+    def formatTime(self, record, datefmt=None):
+        dt = datetime.fromtimestamp(record.created).astimezone(KYIV_TZ)
+        return dt.strftime(datefmt) if datefmt else dt.strftime("%Y-%m-%d %H:%M:%S %z")
+
+# Chat-specific daily log handler
+class DailyLogHandler(logging.Handler):
+    def emit(self, record):
+        # Ensure chat_id is included in the record if available
+        if hasattr(record, 'chat_id'):
+            record.chattitle = getattr(record, 'chattitle', 'Unknown')
+            record.username = getattr(record, 'username', 'Unknown')
+        else:
+            record.chat_id = 'N/A'  # Default value if chat_id is not present
+            record.chattitle = 'Unknown'  # Default value for chattitle
+            record.username = 'Unknown'  # Default value for username
+        try:
+            # Format date in Kyiv timezone
+            date = datetime.now(KYIV_TZ)
+            
+            # Create path
+            if record.chat_id is not None:
+                chat_log_dir = os.path.join(LOG_DIR, f"chat_{record.chat_id}")
+                os.makedirs(chat_log_dir, exist_ok=True)
+                daily_log_path = os.path.join(chat_log_dir, f"chat_{date.strftime('%Y-%m-%d')}.log")
+            else:
+                daily_log_path = os.path.join(LOG_DIR, f"chat_{date.strftime('%Y-%m-%d')}.log")
+            
+            msg = self.format(record)
+            with open(daily_log_path, 'a', encoding='utf-8') as f:
+                f.write(msg + '\n')
+        except Exception:
+            self.handleError(record)
+
+# Telegram error reporting handler
+class TelegramErrorHandler(logging.Handler):
+    """Custom handler for sending error logs to Telegram channel"""
+    def __init__(self, bot, channel_id):
+        super().__init__()
+        self.bot = bot
+        self.channel_id = channel_id
+        self.buffer = []
+        self.last_sent = 0
+        self.rate_limit = 1  # Minimum seconds between messages
+
+    async def emit_async(self, record):
+        try:
+            msg = self.format(record)
+            now = time.time()
+            error_msg = (
+                f"🚨 *Error Report*\n"
+                f"```\n"
+                f"Time: {datetime.now(KYIV_TZ).strftime('%Y-%m-%d %H:%M:%S')}\n"
+                f"Level: {record.levelname}\n"
+                f"Location: {record.pathname}:{record.lineno}\n"
+                f"Function: {record.funcName}\n"
+                f"Message: {msg}\n"
+                f"```"
+            )
+            if now - self.last_sent >= self.rate_limit:
+                await self.bot.send_message(chat_id=self.channel_id, text=error_msg, parse_mode='MarkdownV2')
+                self.last_sent = now
+            else:
+                self.buffer.append(error_msg)
+        except Exception as e:
+            print(f"Error in TelegramErrorHandler: {e}")
+
+    def emit(self, record):
+        asyncio.create_task(self.emit_async(record))
+
+# Initialize logging system
+def initialize_logging():
+    """Set up all loggers and handlers"""
+    if not ensure_directories():
+        sys.exit(1)
+    
+    class CustomFormatter(logging.Formatter):
+        def format(self, record):
+            record.chat_id = getattr(record, 'chat_id', 'N/A')
+            record.chattitle = getattr(record, 'chattitle', 'Unknown')
+            record.username = getattr(record, 'username', 'Unknown')
+            return super().format(record)
+
+    # Console handler
+    console_handler = logging.StreamHandler(sys.stdout)
+    console_handler.setLevel(logging.INFO)
+    console_handler.setFormatter(KyivTimezoneFormatter('%(asctime)s - %(name)s - %(levelname)s - %(message)s'))
+    
+    # --- General Logger ---
+    general_logger = logging.getLogger('general_logger')
+    general_logger.setLevel(logging.INFO)
+    
+    general_file_handler = RotatingFileHandler(
+        os.path.join(LOG_DIR, 'general.log'),
+        maxBytes=5*1024*1024,
+        backupCount=3,
+        encoding='utf-8'
+    )
+    general_file_handler.setFormatter(CustomFormatter('%(asctime)s - %(name)s - %(levelname)s - %(chat_id)s - %(chattitle)s - %(username)s - %(message)s'))
+    general_file_handler.setLevel(logging.INFO)
+    
+    general_logger.addHandler(console_handler)
+    general_logger.addHandler(general_file_handler)
+    general_logger.propagate = False
+    
+    # --- Chat Logger ---
+    chat_logger = logging.getLogger('chat_logger')
+    chat_logger.setLevel(logging.INFO)
+    
+    chat_file_handler = RotatingFileHandler(
+        os.path.join(LOG_DIR, 'chat.log'),
+        maxBytes=5*1024*1024,
+        backupCount=3,
+        encoding='utf-8'
+    )
+    chat_file_handler.setFormatter(CustomFormatter('%(asctime)s - %(name)s - %(levelname)s - %(chat_id)s - %(chattitle)s - %(username)s - %(message)s'))
+    
+    daily_handler = DailyLogHandler()
+    daily_handler.setLevel(logging.INFO)
+    daily_handler.setFormatter(CustomFormatter('%(asctime)s - %(name)s - %(levelname)s - %(chat_id)s - %(chattitle)s - %(username)s - %(message)s'))
+    
+    chat_logger.addHandler(console_handler)
+    chat_logger.addHandler(chat_file_handler)
+    chat_logger.addHandler(daily_handler)
+    chat_logger.propagate = False
+    
+    # --- Error Logger ---
+    error_logger = logging.getLogger('error_logger')
+    error_logger.setLevel(logging.ERROR)
+    
+    error_file_handler = RotatingFileHandler(
+        os.path.join(LOG_DIR, 'error.log'),
+        maxBytes=5*1024*1024,
+        backupCount=3,
+        encoding='utf-8'
+    )
+    error_file_handler.setFormatter(KyivTimezoneFormatter('%(asctime)s - %(name)s - %(levelname)s - %(message)s'))
+    
+    error_logger.addHandler(console_handler)
+    error_logger.addHandler(error_file_handler)
+    error_logger.propagate = False
+    
+    # Suppress other library logs
+    logging.getLogger("httpx").setLevel(logging.WARNING)
+    
+    # Log initialization success
+    general_logger.info("Logging system initialized successfully")
+    chat_logger.info("Chat logging system initialized successfully")
+    error_logger.info("Error logging system initialized successfully")
+    
+    print(f"Log files are being written to: {LOG_DIR}")
+    
+    return general_logger, chat_logger, error_logger
+
 # Initialize telegram error handler
 def init_error_handler(bot, error_channel_id):
     """Initialize error handler with bot instance"""
@@ -60,37 +217,11 @@
         '%(asctime)s - %(name)s - %(levelname)s\nFile: %(pathname)s:%(lineno)d\nFunction: %(funcName)s\nMessage: %(message)s'
     ))
     error_logger.addHandler(handler)
->>>>>>> 98de9d82
-
-def save_user_location(user_id: int, city: str) -> None:
-    """Save user's location to a CSV file using DictWriter."""
-    ensure_directory(DATA_DIR)
-    file_path = CSV_FILE
-    timestamp = datetime.now(KYIV_TZ).isoformat()
-    
-<<<<<<< HEAD
-    with file_lock:
-        existing_data = {}
-        try:
-            with open(file_path, mode='r', newline='', encoding='utf-8') as f:
-                reader = csv.DictReader(f)
-                for row in reader:
-                    existing_data[row['user_id']] = row
-        except FileNotFoundError:
-            pass
-        
-        # Update or add new entry
-        existing_data[str(user_id)] = {
-            'user_id': str(user_id),
-            'city': city,
-            'timestamp': timestamp
-        }
-        
-        with open(file_path, mode='w', newline='', encoding='utf-8') as f:
-            writer = csv.DictWriter(f, fieldnames=['user_id', 'city', 'timestamp'])
-            writer.writeheader()
-            writer.writerows(existing_data.values())
-=======
+
+# Data management functions
+def save_user_location(user_id, city):
+    """Save user's location to a CSV file.
+    
     Args:
         user_id (int): User ID
         city (str): City name
@@ -139,13 +270,7 @@
     """
     # Use the constant instead of hardcoded path
     file_path = CSV_FILE
->>>>>>> 98de9d82
-    
-    general_logger.info(f"Updated location for user {user_id}: {city}")
-
-def get_last_used_city(user_id: int) -> Optional[str]:
-    """Retrieve user's last used city from a CSV file."""
-    file_path = CSV_FILE
+    
     try:
         with open(file_path, mode='r', newline='', encoding='utf-8') as f:
             reader = csv.DictReader(f)
@@ -157,7 +282,6 @@
         return None
     return None
 
-<<<<<<< HEAD
 def get_daily_log_path(chat_id: str, date: Optional[datetime] = None) -> str:
     """Generate the path for the daily log file."""
     if date is None:
@@ -168,56 +292,9 @@
 
 def read_last_n_lines(file_path: str, n: int) -> list:
     """Read the last n lines of a file."""
-    try:
-        with open(file_path, 'r', encoding='utf-8') as file:
-            lines = file.readlines()
-            return lines[-n:]
-    except FileNotFoundError:
-        return []
-    except Exception as e:
-        error_logger.error(f"Error reading file {file_path}: {e}")
-        return []
-
-# Maintain backwards compatibility with class-based usage
-class FileManager:
-    """Class wrapper for file operations to maintain backwards compatibility"""
-    ensure_directory = staticmethod(ensure_directory)
-    save_user_location = staticmethod(save_user_location)
-    get_last_used_city = staticmethod(get_last_used_city)
-    get_daily_log_path = staticmethod(get_daily_log_path)
-    read_last_n_lines = staticmethod(read_last_n_lines)
-=======
-def load_used_words() -> Set[str]:
-    """Load used words from CSV file."""
-    used_words = set()
-    logger = logging.getLogger('general_logger')
-
-    try:
-        if os.path.exists(USED_WORDS_FILE):
-            with open(USED_WORDS_FILE, mode='r', encoding='utf-8') as file:
-                used_words = {word.strip().lower() for row in csv.reader(file) for word in row if word.strip()}
-        logger.debug(f"Loaded {len(used_words)} used words from file")
-    except Exception as e:
-        logger.error(f"Error loading used words: {e}")
-
-    return used_words
-
-def save_used_words(words: Set[str]) -> None:
-    """Save used words to CSV file."""
-    logger = logging.getLogger('general_logger')
-    try:
-        with open(USED_WORDS_FILE, mode='w', encoding='utf-8', newline='') as file:
-            csv.writer(file).writerow(sorted(words))
-        logger.debug(f"Saved {len(words)} words to file")
-    except Exception as e:
-        logger.error(f"Error saving used words: {e}")
-
-def read_last_n_lines(file_path: str, n: int) -> list:
-    """Read the last n lines of a file."""
     with open(file_path, 'r', encoding='utf-8') as file:
         lines = file.readlines()
         return lines[-n:]  # Return the last n lines
 
 # Initialize logging when this module is imported
-general_logger, chat_logger, error_logger = initialize_logging()
->>>>>>> 98de9d82
+general_logger, chat_logger, error_logger = initialize_logging()