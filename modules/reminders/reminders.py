--- conflicted
+++ resolved
@@ -14,6 +14,7 @@
 from telegram.ext import CallbackContext
 from unittest.mock import MagicMock
 
+
 def seconds_until(dt):
     now = datetime.datetime.now(KYIV_TZ)
     # Ensure dt is timezone-aware and in the same timezone as now
@@ -37,7 +38,6 @@
         self.user_mention_md = user_mention_md
 
     def calculate_next_execution(self):
-<<<<<<< HEAD
         now = datetime.now(KYIV_TZ)
         
         # Handle MagicMock objects
@@ -45,9 +45,6 @@
             now = now.return_value
         if isinstance(now, MagicMock):
             now = datetime.now(KYIV_TZ)
-=======
-        now = datetime.datetime.now(KYIV_TZ)
->>>>>>> e5faae7c
 
         if self.date_modifier:
             if self.date_modifier == 'first day of every month':
@@ -61,71 +58,12 @@
             return
 
         if self.frequency == 'daily':
-            if self.next_execution and self.next_execution <= now:
-                # For daily reminders, create a new datetime with the same time but 1 day later
-                if self.next_execution.tzinfo is None:
-                    self.next_execution = KYIV_TZ.localize(self.next_execution)
-                self.next_execution = datetime.datetime(
-                    self.next_execution.year,
-                    self.next_execution.month,
-                    self.next_execution.day + 1,
-                    self.next_execution.hour,
-                    self.next_execution.minute,
-                    self.next_execution.second,
-                    tzinfo=self.next_execution.tzinfo
-                )
-            elif not self.next_execution:
-                # Create a new datetime with the same time but 1 day later
-                if now.tzinfo is None:
-                    now = KYIV_TZ.localize(now)
-                self.next_execution = datetime.datetime(
-                    now.year,
-                    now.month,
-                    now.day + 1,
-                    now.hour,
-                    now.minute,
-                    now.second,
-                    tzinfo=now.tzinfo
-                )
-
+            self._advance_daily(now)
         elif self.frequency == 'weekly':
-            if self.next_execution and self.next_execution <= now:
-                # For weekly reminders, create a new datetime with the same time but 7 days later
-                if self.next_execution.tzinfo is None:
-                    self.next_execution = KYIV_TZ.localize(self.next_execution)
-                self.next_execution = datetime.datetime(
-                    self.next_execution.year,
-                    self.next_execution.month,
-                    self.next_execution.day + 7,
-                    self.next_execution.hour,
-                    self.next_execution.minute,
-                    self.next_execution.second,
-                    tzinfo=self.next_execution.tzinfo
-                )
-            elif not self.next_execution:
-                # Create a new datetime with the same time but 7 days later
-                if now.tzinfo is None:
-                    now = KYIV_TZ.localize(now)
-                self.next_execution = datetime.datetime(
-                    now.year,
-                    now.month,
-                    now.day + 7,
-                    now.hour,
-                    now.minute,
-                    now.second,
-                    tzinfo=now.tzinfo
-                )
-
+            self._advance_weekly(now)
         elif self.frequency == 'monthly':
-            if self.next_execution and self.next_execution <= now:
-                self.next_execution += relativedelta(months=1)
-            elif not self.next_execution:
-                self.next_execution = now + relativedelta(months=1)
-
-        elif self.frequency == 'seconds':
-            self.next_execution = now + datetime.timedelta(seconds=5)
+            self._advance_monthly(now)
         elif self.frequency == 'yearly':
-<<<<<<< HEAD
             self._advance_yearly(now)
     
     def _advance_daily(self, now):
@@ -179,13 +117,6 @@
             self.next_execution += relativedelta(years=1)
         elif not self.next_execution:
             self.next_execution = now + relativedelta(years=1)
-=======
-            # For yearly reminders, advance by one year
-            if self.next_execution and self.next_execution <= now:
-                self.next_execution += relativedelta(years=1)
-            elif not self.next_execution:
-                self.next_execution = now + relativedelta(years=1)
->>>>>>> e5faae7c
 
     def _calc_first_month(self, now):
         if now.month == 12:
@@ -197,7 +128,6 @@
         self.next_execution = dt
 
     def _calc_last_month(self, now):
-<<<<<<< HEAD
         """Calculate last day of next month"""
         # Handle MagicMock objects
         if hasattr(now, 'return_value'):
@@ -205,8 +135,6 @@
         if isinstance(now, MagicMock):
             now = datetime.now(KYIV_TZ)
         
-=======
->>>>>>> e5faae7c
         # Calculate last day of the NEXT month
         if now.month == 12:
             end = datetime.datetime(now.year + 1, 1, 1, tzinfo=KYIV_TZ) - datetime.timedelta(days=1)
@@ -250,14 +178,11 @@
         self.conn = sqlite3.connect(self.db_file, check_same_thread=False)
         self._create_table()
         self.reminders = self.load_reminders()
-<<<<<<< HEAD
         
         # Common regex patterns
         self.FREQUENCY_PATTERN = r'(?:every\s+(day|week|month|year))|(?:(daily|weekly|monthly|yearly))'
         self.DATE_MODIFIER_PATTERN = r'(?:on\s+the\s+(?:first|1st|last)\s+day\s+of\s+every\s+month)|(?:first\s+day\s+of\s+every\s+month)|(?:first\s+of\s+every\s+month)'
         self.TIME_PATTERN = r'(?:at\s+(\d{1,2})(?::(\d{2}))?\s*(am|pm)?|in\s+(\d+)\s*(seconds?|secs?|minutes?|mins?|hours?|hrs?|days?|weeks?|wks?|months?|years?))'
-=======
->>>>>>> e5faae7c
 
     def _create_table(self):
         """Create reminders table if it doesn't exist"""
@@ -351,15 +276,20 @@
     # Add an alias for backward compatibility if needed
     delete_reminder = remove_reminder
 
-    def extract_task_and_time(self, text):
-        """
-        Process the reminder text to separate time-related expressions from the actual task.
-        Return both the clean task text and the extracted time text.
-        """
-        # Look for the last occurrence of time-related patterns
-        delay_pattern = re.search(r'(.*?)\s+in\s+\d+\s*(?:seconds?|secs?|s|minutes?|mins?|m|hours?|hrs?|h|days?|d|weeks?|w|months?|month)\s*$', text, re.IGNORECASE)
-        
-<<<<<<< HEAD
+    def parse_reminder(self, text):
+        """Parse a reminder text and extract components using timefhuman"""
+        # Remove command prefix if present
+        text = re.sub(r'^/remind\s+to\s+', '', text, flags=re.IGNORECASE).strip()
+        
+        # Initialize result
+        result = {
+            'task': text,  # Default to full text, will be refined later
+            'frequency': None,
+            'delay': None,
+            'date_modifier': None,
+            'parsed_datetime': None
+        }
+        
         # First try to parse with timefhuman
         try:
             parsed_datetimes = timefhuman(text)
@@ -410,78 +340,104 @@
                     year = int(m.group(3))
                     dt = datetime(year, month, day, 10, 0, tzinfo=KYIV_TZ)  # Default to 10 AM
                     result['parsed_datetime'] = dt
-=======
-        if delay_pattern:
-            # Take everything before the last "in X units" as the task
-            task = delay_pattern.group(1).strip()
-            time_expr = text[len(task):].strip()
-            logging.debug(f"Delay pattern found - Task: '{task}', Time: '{time_expr}'")
-            return task, time_expr
-
-        # Special case for first/last day of month patterns
-        first_day_pattern = re.search(r'(.*?)(?:at the first|on the first|on first|first of|first day of|at the first day of)(?:.*)', text, re.IGNORECASE)
-        if first_day_pattern and first_day_pattern.group(1).strip():
-            task = first_day_pattern.group(1).strip()
-            time_expr = text[len(task):].strip()
-            return task, time_expr
-            
-        last_day_pattern = re.search(r'(.*?)(?:at the last|on the last|on last|last day of|at the last day of)(?:.*)', text, re.IGNORECASE)
-        if last_day_pattern and last_day_pattern.group(1).strip():
-            task = last_day_pattern.group(1).strip()
-            time_expr = text[len(task):].strip()
-            return task, time_expr
-            
-        # Special case for "tomorrow" patterns
-        tomorrow_pattern = re.search(r'(.*?)\btomorrow\b(?:.*)', text, re.IGNORECASE)
-        if tomorrow_pattern and tomorrow_pattern.group(1).strip():
-            task = tomorrow_pattern.group(1).strip()
-            time_expr = text[len(task):].strip()
-            return task, time_expr
->>>>>>> e5faae7c
-        
-        # Time-related patterns - use regex with word boundaries to avoid partial matches
-        time_patterns = [
-            r'\bevery day\b', r'\bdaily\b', r'\beveryday\b',
-            r'\bevery week\b', r'\bweekly\b',
-            r'\bevery month\b', r'\bmonthly\b',
-            r'\bevery year\b', r'\byearly\b',
-            r'\bevery year\b', r'\byearly\b',
-            r'\bevery second\b',
-            r'\bin \d+ (seconds?|secs?|s|minutes?|mins?|m|hours?|hrs?|h|days?|d|weeks?|w|months?|month)\b',
-            r'\bat \d{1,2}:\d{2}\b',
-            r'\bat \d{1,2}\s*(am|pm)\b',  # at 11 PM
-            # support month/day dates e.g. at Sep 27
-            r'\b(?:at|on) [A-Za-z]+ \d{1,2}(?:st|nd|rd|th)?\b',
-            r'\btomorrow at\b', r'\btomorrow\b', r'\bnext week\b', r'\bnext month\b',
-            r'\bon [a-zA-Z]+ \d+\b', r'\bon [a-zA-Z]+\b',  # On Monday, On July 15
-            r'\bthe (first|last) day of (the|every) month\b',
-            r'\b(first|last) day of (the|every) month\b',
-        ]
-        
-        # Try to find the task and time by looking for time patterns
-        task = text
-        time_expr = ""
-        
-        for pattern in time_patterns:
-            match = re.search(pattern, text, re.IGNORECASE)
-            if match:
-                start = match.start()
-                # If we find a time pattern, assume everything before it is the task
-                potential_task = text[:start].strip()
-                if potential_task:
-                    task = potential_task
-                time_expr = text[start:].strip()
-                break
-        
-        return task, time_expr
-
-    def parse(self, text):
-        """Parse reminder text using timefhuman for date/time extraction"""
-        # Extract task and time expression
-        task, time_expr = self.extract_task_and_time(text)
-        r = {'task': task, 'frequency': None, 'date_modifier': None, 'time': None, 'delay': None}
-        
-<<<<<<< HEAD
+        
+        # Extract frequency
+        freq_match = re.search(self.FREQUENCY_PATTERN, text, re.IGNORECASE)
+        if freq_match:
+            # Either group 1 or group 2 will contain the frequency
+            freq = freq_match.group(1) or freq_match.group(2)
+            if freq:
+                if freq.lower() in ['day', 'daily']:
+                    result['frequency'] = 'daily'
+                elif freq.lower() in ['week', 'weekly']:
+                    result['frequency'] = 'weekly'
+                elif freq.lower() in ['month', 'monthly']:
+                    result['frequency'] = 'monthly'
+                elif freq.lower() in ['year', 'yearly']:
+                    result['frequency'] = 'yearly'
+        
+        # Extract date modifiers
+        modifier_match = re.search(self.DATE_MODIFIER_PATTERN, text, re.IGNORECASE)
+        if modifier_match:
+            modifier_text = modifier_match.group(0).lower()
+            if 'first' in modifier_text or '1st' in modifier_text:
+                result['date_modifier'] = 'first day of every month'
+            elif 'last' in modifier_text:
+                result['date_modifier'] = 'last day of every month'
+        
+        # Extract time directly for specific cases
+        time_match = re.search(self.TIME_PATTERN, text, re.IGNORECASE)
+        if time_match:
+            if time_match.group(4) and time_match.group(5):  # Relative time (e.g., "in 5 minutes")
+                value = time_match.group(4)
+                unit = time_match.group(5).lower()
+                # Normalize unit for parsing
+                if unit.startswith(('sec', 's')) and not unit.startswith(('min', 'm', 'month')):
+                    unit = 'seconds'
+                elif unit.startswith(('min', 'm')) and not unit.startswith('month'):
+                    unit = 'minutes'
+                elif unit.startswith(('hr', 'h')):
+                    unit = 'hours'
+                elif unit.startswith('day'):
+                    unit = 'days'
+                elif unit.startswith(('week', 'wk')):
+                    unit = 'weeks'
+                elif unit.startswith('month'):
+                    unit = 'months'
+                elif unit.startswith('year'):
+                    unit = 'years'
+                
+                # For relative time, always use manual calculation to ensure accuracy
+                now = datetime.now(KYIV_TZ)
+                value = int(time_match.group(4))
+                if 'second' in unit or 'sec' in unit:
+                    result['parsed_datetime'] = now + timedelta(seconds=value)
+                elif 'minute' in unit or 'min' in unit:
+                    result['parsed_datetime'] = now + timedelta(minutes=value)
+                elif 'hour' in unit or 'hr' in unit:
+                    result['parsed_datetime'] = now + timedelta(hours=value)
+                elif 'day' in unit:
+                    result['parsed_datetime'] = now + timedelta(days=value)
+                elif 'week' in unit or 'wk' in unit:
+                    result['parsed_datetime'] = now + timedelta(weeks=value)
+                elif 'month' in unit:
+                    result['parsed_datetime'] = now + relativedelta(months=value)
+                elif 'year' in unit:
+                    result['parsed_datetime'] = now + relativedelta(years=value)
+            else:  # Absolute time (e.g., "at 8PM")
+                hour = int(time_match.group(1))
+                minute = int(time_match.group(2) or 0)
+                ampm = time_match.group(3)
+                
+                # Convert to 24-hour format
+                if ampm:
+                    if ampm.lower() == 'pm' and hour < 12:
+                        hour += 12
+                    elif ampm.lower() == 'am' and hour == 12:
+                        hour = 0
+                
+                now = datetime.now(KYIV_TZ)
+                result['parsed_datetime'] = now.replace(hour=hour, minute=minute, second=0, microsecond=0)
+                
+                # If the time is in the past, move to next day
+                if result['parsed_datetime'] <= now:
+                    result['parsed_datetime'] += timedelta(days=1)
+        
+        # Handle date modifiers with specific time
+        if result['date_modifier']:
+            now = datetime.now(KYIV_TZ)
+            if result['date_modifier'] == 'first day of every month':
+                if now.month == 12:
+                    result['parsed_datetime'] = datetime(now.year + 1, 1, 1, 9, 0, tzinfo=KYIV_TZ)
+                else:
+                    result['parsed_datetime'] = datetime(now.year, now.month + 1, 1, 9, 0, tzinfo=KYIV_TZ)
+            elif result['date_modifier'] == 'last day of every month':
+                if now.month == 12:
+                    end = datetime(now.year + 1, 1, 1, tzinfo=KYIV_TZ) - timedelta(days=1)
+                else:
+                    end = datetime(now.year, now.month + 1, 1, tzinfo=KYIV_TZ) - timedelta(days=1)
+                result['parsed_datetime'] = end.replace(hour=9, minute=0, second=0, microsecond=0)
+        
         # Refine the task by removing time expressions and date modifiers
         task = text
         
@@ -505,174 +461,9 @@
             task = text.split(' on the ')[0].split(' every ')[0].strip()
         
         result['task'] = task
-=======
-        # Extract frequency patterns
-        txt_lower = text.lower()
-        
-        # Log the input for debugging
-        logging.debug(f"Parsing reminder: '{text}'")
-        logging.debug(f"Extracted task: '{task}', time expression: '{time_expr}'")
->>>>>>> e5faae7c
-        
-        # Extract frequency patterns
-        if any(pattern in txt_lower for pattern in ["every day", "daily", "everyday"]):
-            r['frequency'] = 'daily'
-        elif any(pattern in txt_lower for pattern in ["every week", "weekly"]):
-            r['frequency'] = 'weekly'
-        elif any(pattern in txt_lower for pattern in ["every month", "monthly"]):
-            r['frequency'] = 'monthly'
-        elif "every second" in txt_lower:
-            r['frequency'] = 'seconds'
-        elif any(pattern in txt_lower for pattern in ["every year", "yearly"]):
-            r['frequency'] = 'yearly'
-            
-        # Extract special date modifiers
-        if any(pattern in txt_lower for pattern in ['last day of every month', 'last day of month', 'the last day of the month']):
-            r['date_modifier'] = 'last day of every month'
-            r['frequency'] = 'monthly'
-        elif any(pattern in txt_lower for pattern in ['first day of every month', 'first of every month', 'the first day of the month']):
-            r['date_modifier'] = 'first day of every month' 
-            r['frequency'] = 'monthly'
-            
-        # Extract delay information (in X minutes/hours/days/weeks/months)
-        delay_match = re.search(r"in\s+(\d+)\s*(seconds?|secs?|s|minutes?|mins?|m|hours?|hrs?|h|days?|d|weeks?|w|months?|month)", txt_lower)
-        if delay_match:
-            amt = int(delay_match.group(1))
-            unit = delay_match.group(2).strip()
-            
-            # Determine the normalized unit
-            if unit in ['s', 'sec', 'secs', 'second', 'seconds']:
-                norm = 'second'
-            elif unit in ['m', 'min', 'mins', 'minute', 'minutes']:
-                norm = 'minute'
-            elif unit in ['h', 'hr', 'hrs', 'hour', 'hours']:
-                norm = 'hour'
-            elif unit in ['d', 'day', 'days']:
-                norm = 'day'
-            elif unit in ['w', 'week', 'weeks']:
-                norm = 'week'
-            elif unit in ['month', 'months']:
-                norm = 'month'
-            else:
-                norm = unit  # Fallback
-            # Always use plural for the unit in the delay string
-            if norm == 'second': norm_display = 'seconds'
-            elif norm == 'minute': norm_display = 'minutes'
-            elif norm == 'hour': norm_display = 'hours'
-            elif norm == 'day': norm_display = 'days'
-            elif norm == 'week': norm_display = 'weeks'
-            elif norm == 'month': norm_display = 'months'
-            else: norm_display = norm + 's'  # Fallback
-            r['delay'] = f"in {amt} {norm_display}"
-            logging.debug(f"Extracted delay: {r['delay']}")
-            
-        # Extract time information using timefhuman if there's a time expression
-        parsed_time = None
-        # Clean up the time expression: remove frequency words and leading "at"/"on"
-        if time_expr:
-            # Strip frequency tokens from start of time_expr
-            if r['frequency']:
-                freq = r['frequency']
-                freq_patterns = {
-                    'daily': r'^(every\s+day|daily|everyday)',
-                    'weekly': r'^(every\s+week|weekly)',
-                    'monthly': r'^(every\s+month|monthly)',
-                    'yearly': r'^(every\s+year|yearly)',
-                    'seconds': r'^(every\s+second)'
-                }
-                pat = freq_patterns.get(freq)
-                if pat:
-                    time_expr = re.sub(pat, '', time_expr, flags=re.IGNORECASE).strip()
-            # Strip leading "at" or "on"
-            time_expr = re.sub(r'^(?:at|on)\s+', '', time_expr, flags=re.IGNORECASE).strip()
-            # If time_expr is a bare HH:MM, extract it directly
-            m_bare = re.match(r'^(\d{1,2}):(\d{2})$', time_expr)
-            if m_bare:
-                r['time'] = (int(m_bare.group(1)), int(m_bare.group(2)))
-            try:
-                # Try parsing with timefhuman
-                parsed_time_result = timefhuman(time_expr)
-                logging.debug(f"timefhuman parsed result: {parsed_time_result}")
-                
-                # Handle case where timefhuman returns a list
-                if isinstance(parsed_time_result, list) and parsed_time_result:
-                    parsed_time = parsed_time_result[0]  # Take the first result
-                else:
-                    parsed_time = parsed_time_result
-                
-                # If we got a valid time object, extract hour/minute for 'time' key
-                if parsed_time:
-                    # Add handling for "morning" specifically
-                    if 'morning' in time_expr.lower():
-                        # Override the time to 9 AM if it was early morning (before 8 AM)
-                        if parsed_time.hour < 8:
-                            parsed_time = parsed_time.replace(hour=9, minute=0)
-                            r['time'] = (9, 0)  # Also update the time tuple
-                            logging.debug(f"Adjusted 'morning' time to 9 AM: {parsed_time}")
-                    
-                    # --- Extract H:M from original expression BEFORE conversion ---
-                    original_hour_minute = None
-                    time_match_hm = re.search(r'\bat\s+(\d{1,2}):(\d{2})\b', time_expr, re.IGNORECASE)
-                    time_match_ampm = re.search(r'\bat\s+(\d{1,2})\s*(am|pm)\b', time_expr, re.IGNORECASE)
-                    if time_match_hm:
-                        original_hour_minute = (int(time_match_hm.group(1)), int(time_match_hm.group(2)))
-                    elif time_match_ampm:
-                        hour = int(time_match_ampm.group(1))
-                        am_pm = time_match_ampm.group(2).lower()
-                        if am_pm == 'pm' and hour < 12: hour += 12
-                        if am_pm == 'am' and hour == 12: hour = 0
-                        original_hour_minute = (hour, 0)
-                        
-                    if original_hour_minute:
-                        r['time'] = original_hour_minute # Store the originally specified H:M
-                        logging.debug(f"Extracted time tuple (from input): {r['time']}")
-                    # --- End H:M extraction ---
-
-                    # Now perform the timezone conversion for the full datetime object
-                    if parsed_time.tzinfo is None:
-                        # ASSUMPTION REVISED: Naive datetime from timefhuman likely represents the intended LOCAL time.
-                        # Localize directly to KYIV_TZ.
-                        logging.debug(f"timefhuman returned naive: {parsed_time}. Assuming KYIV_TZ wall time.")
-                        parsed_time = KYIV_TZ.localize(parsed_time)
-                    else:
-                        # If timefhuman returned an *aware* object (e.g., maybe it returns UTC for absolute dates?),
-                        # convert it to KYIV_TZ.
-                        logging.debug(f"timefhuman returned aware: {parsed_time}. Converting to KYIV.")
-                        parsed_time = parsed_time.astimezone(KYIV_TZ)
-
-                    logging.debug(f"Timezone-adjusted parsed time (should be KYIV): {parsed_time}")
-                    r['parsed_datetime'] = parsed_time
-
-
-
-                    # Keep the logic for extracting 'time' tuple if needed, operating on the now-correct parsed_time
-                    if 'at' in time_expr.lower() or any(t in time_expr.lower() for t in ['tomorrow', 'next', 'on']):
-                        r['time'] = (parsed_time.hour, parsed_time.minute)
-                        logging.debug(f"Extracted time: {r['time']}")
-                        
-                    # For future time calculations, we'll use the full datetime
-                    r['parsed_datetime'] = parsed_time
-                    logging.debug(f"Parsed datetime: {r['parsed_datetime']}")
-            except Exception as e:
-                logging.debug(f"timefhuman parsing failed: {str(e)}")
-                # Fallback to regex parsing for specific time formats 
-                time_match = re.search(r'at\s+(\d{1,2}):(\d{2})', time_expr.lower())
-                if time_match:
-                    r['time'] = (int(time_match.group(1)), int(time_match.group(2)))
-                    logging.debug(f"Regex extracted time: {r['time']}")
-                else:
-                    # Try to match "at XX PM/AM" format
-                    am_pm_match = re.search(r'at\s+(\d{1,2})(?:\s*|\:00)?\s*(am|pm)', time_expr.lower())
-                    if am_pm_match:
-                        hour = int(am_pm_match.group(1))
-                        if am_pm_match.group(2) == 'pm' and hour < 12:
-                            hour += 12
-                        elif am_pm_match.group(2) == 'am' and hour == 12:
-                            hour = 0
-                        r['time'] = (hour, 0)
-                        logging.debug(f"AM/PM regex extracted time: {r['time']}")
-            
-        return r
+        
+        general_logger.debug(f"Final parse result: {result}")
+        return result
 
     # Add alias for backward compatibility
     parse = parse_reminder
@@ -680,7 +471,6 @@
     async def remind(self, update: Update, context: CallbackContext):
         args = context.args or []
         if not args:
-<<<<<<< HEAD
             help_text = (
                 "📝 *Reminder Bot Help*\n\n"
                 "🕰️ *Reminder Bot \- Your Personal Assistant* 🚨\n\n"
@@ -709,9 +499,6 @@
                 "• `on Monday` or `on July 15`"
             )
             await update.message.reply_text(help_text, parse_mode=ParseMode.MARKDOWN_V2)
-=======
-            await update.message.reply_text("/remind to <text> ... | list | delete ID/all | edit ID <text>")
->>>>>>> e5faae7c
             return
 
         command = args[0].lower()
@@ -1125,7 +912,6 @@
         for rem in self.load_reminders():
             if rem.next_execution and rem.next_execution > now:
                 delay = seconds_until(rem.next_execution)
-<<<<<<< HEAD
                 job_queue.run_once(self.send_reminder, delay, data=rem, name=f"reminder_{rem.reminder_id}")
 
     async def button_callback(self, update: Update, context: CallbackContext):
@@ -1207,7 +993,4 @@
                 
         except Exception as e:
             error_logger.error(f"Error in button callback: {e}", exc_info=True)
-            await query.message.edit_text("❌ An error occurred while processing your request.")
-=======
-                job_queue.run_once(self.send_reminder, delay, data=rem, name=f"reminder_{rem.reminder_id}")
->>>>>>> e5faae7c
+            await query.message.edit_text("❌ An error occurred while processing your request.")