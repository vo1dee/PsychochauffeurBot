--- conflicted
+++ resolved
@@ -30,20 +30,7 @@
 
 async def gpt_response(prompt: str, update: Update = None, context: CallbackContext = None, return_text: bool = False):
     try:
-<<<<<<< HEAD
-        # Validate update object
-        if update is None or update.message is None or update.message.chat is None:
-            general_logger.error("Update object is None or does not have message/chat.")
-            return "Виникла помилка: неможливо отримати інформацію про чат."
-
-        # Extract chat_id from the update
-        chat_id = update.message.chat.id  # Use update.message.chat.id directly
-        
-        # Read the last 10 messages from the chat log
-        log_path = get_daily_log_path(str(chat_id))  # Pass chat_id to get the log path for today
-=======
         chat_id = "unknown"
->>>>>>> 98de9d82
         last_messages = []
         if update and hasattr(update, 'effective_chat') and update.effective_chat:
             chat_id = update.effective_chat.id
@@ -81,15 +68,6 @@
         message_text = update.message.text
         command_parts = message_text.split(' ', 1)
         prompt = command_parts[1] if len(command_parts) > 1 else "Привіт!"
-<<<<<<< HEAD
-    
-    # Validate update object
-    if update is None or update.effective_chat is None:
-        general_logger.error("Update object is None or does not have effective_chat.")
-        return "Виникла помилка: неможливо отримати інформацію про чат."
-
-=======
->>>>>>> 98de9d82
     return await gpt_response(prompt, update, context, return_text)
 
 async def answer_from_gpt(prompt: str, update: Update = None, context: CallbackContext = None, return_text: bool = False):
@@ -166,35 +144,6 @@
             if len(parts) == 7:
                 messages_text.append(parts[6])
             else:
-<<<<<<< HEAD
-                general_logger.debug(f"Skipping malformed log line: {line}")
-        general_logger.debug(f"Extracted {len(messages_text)} messages for summarization")
-
-        if not messages_text:
-            await context.bot.send_message(
-                chat_id,
-                f"Не вдалося виділити текст повідомлень за {date_str}."
-            )
-            return
-
-        # Generate summary using GPT
-        general_logger.debug("Requesting GPT summary")
-        summary = await gpt_summary_function(messages_text)
-        general_logger.debug(f"Summary length: {len(summary)} characters")
-
-        # Send the summary
-        await context.bot.send_message(
-            chat_id,
-            f"Підсумок повідомлень за {date_str} ({len(messages_text)} повідомлень):\n{summary}"
-        )
-
-    except Exception as e:
-        general_logger.error(f"Error in /analyze command: {e}", exc_info=True)
-        await context.bot.send_message(
-            chat_id,
-            "Виникла помилка при аналізі повідомлень."
-        )
-=======
                 general_logger.debug(f"Partial log line: {line}")
                 if len(parts) > 3:  # At least timestamp, name, level, and some content
                     messages_text.append(" ".join(parts[3:]))  # Take whatever’s after level
@@ -290,5 +239,4 @@
     
     user_id = update.effective_user.id
     chat_member = await context.bot.get_chat_member(update.effective_chat.id, user_id)
-    return chat_member.status in ['creator', 'administrator']
->>>>>>> 98de9d82
+    return chat_member.status in ['creator', 'administrator']